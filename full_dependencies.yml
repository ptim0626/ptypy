name: full_dependencies
channels:
  - conda-forge
dependencies:
  - python=3.7
  - numpy
  - scipy
  - matplotlib
  - h5py
  - pyzmq
  - pep8
  - mpi4py
  - pillow
  - pyfftw
<<<<<<< HEAD
  - cmake
=======
  - pip
>>>>>>> 96ab233a
  - pip:
    - pytest-cov
    - coveralls
    - cython
    - fabio
<|MERGE_RESOLUTION|>--- conflicted
+++ resolved
@@ -12,11 +12,7 @@
   - mpi4py
   - pillow
   - pyfftw
-<<<<<<< HEAD
   - cmake
-=======
-  - pip
->>>>>>> 96ab233a
   - pip:
     - pytest-cov
     - coveralls
