<<<<<<< HEAD
# PtyPy 0.8 release notes

An alternative CUDA implementation based on [`cupy`](https://cupy.dev/) 
has been implemented, providing the same feature as the `PyCuda` based
engine. 
It can be imported using
```python
import ptypy
ptypy.load_gpu_engines('cupy')
```
=======
# PtyPy 0.7.1 release notes

Patch release.

*  Bug fix in Numpy FFT propagator - enforcing C-contiguous arrays
*  You can now choose the CPU FFT type with parameter `p.scans.<scan_00>.ffttype={'scipy','numpy','fftw'}`

>>>>>>> 84641e97

# PtyPy 0.7 release notes

This release is focused on improving the usability of PtyPy in Jupyter notebooks in preparation for the 
[PtyPy workshop](https://www.diamond.ac.uk/Home/Events/2023/Ptychography--PtyPy--Software-Workshop-2023.html) 
held at the Diamond Light Source in January 2023. The workshop features extensive interactive 
[tutorials](https://ptycho.github.io/tutorials) delivered using Jupyter notebooks. 

## Build changes

We added the following features

* convenience functions to read parameters from JSON/YAML files 
  (`ptypy.utils.param_from_json` and `ptypy.utils.param_from_yaml`)
* plotting utilites `ptypy.utils.plot_client.figure_from_ptycho` and 
  `ptypy.utils.plot_client.figure_from_ptyr` that can be useful in Jupyter notebooks
* non-threaded interactive plotting for Jupyter notebooks using `p.io.autoplot.threaded=False`


# PtyPy 0.6 release notes

Public release of ptypy! After having to use a private repository
for many years, we finally have a license agreement that allows
PtyPy to go public. 

## Build changes

In accordance with PEP 621, we are moving away 
from `setup.py` for the main build of PtyPy and
adopt the new community standard for building
packages with `pyproject.toml`.


# PtyPy 0.5 release notes

We're excited to bring you a new release, with new engines, GPU accelerations and
many smaller improvements.

## Engine Updates

### New abstraction layer for most engines, new engines.

 * generalised projectional engine with derived engines DM, RAAR
 * generalised stochastic engine with derived engines EPIE, SDR
 
Engines that are based on global projections now all derive from a generalized
base engine that is able to express most common projection algorithms with 4 scalar parameters.
DM and RAAR are two such derived classes. Similarly, algorithms based on a stochastic
sequence of local projections (SDR, EPIE) now inherit from a common base engine. 

### GPU acceleration

 * GPU-acceleration for all major engines DM, ML, EPIE, SDR, RAAR
 * accelerated engines needs to be imported **explicitly** with 
   ```python
   import ptypy
   ptypy.load_gpu_engines('cuda')
   ```
 
We accelerated three engines (projectional, stochastic and ML) using
the [`PyCUDA`](https://documen.tician.de/pycuda/) and 
[`Reikna`](http://reikna.publicfields.net/en/latest/) library and a whole
collection of custom kernels. 

All GPU engines leverage a "streaming" model which means that the 
primary locations of all objects are on the host (CPU) memory.
Diffraction data arrays and all other arrys that scale linearly with 
the number of shifts/positons are segmented into blocks (of frames).
The idea is that these blocks are moved on and off the device (GPU) during
engine iteration if the GPU does not have enough memory to store all
blocks. The number of frames per block can
be adjusted with the new top-level
[`frames_per_block`](https://ptycho.github.io/ptypy/rst/parameters.html#ptycho.frames_per_block)
parameter. This parameter has little influence for smaller problem size,
but needs to be adjusted if your GPU has too little memory to fit even
a single block. 

Each engine iteration will cycle through all blocks, DM needs to even cycle 
once for each projection. We therefore recommend to make the block size small 
enough such that at least a couple of blocks fit on the GPU to hide the latency of 
data transfers. For best 
performance, we employ a mirror scheme such that each cycle reverses the 
block order and reduces the host to device copies (and vice versa) to the
absolute minimum.

GPU engines work in parallel when each MPI rank takes one GPU. For sending
data between ranks, PtyPy will perform a host copy first in most cases or
use whatever the underlying MPI implementations does for CUDA-aware MPI
(only tested for OpenMPI). Unfortunately, this mapping of one rank per 
GPU will leave CPU cores idle if there are more cores on the system than GPUs. 

Within a node, PtyPy can use nccl (requires a CuPy install 
and setting `PTYPY_USE_NCCL=1`) for passing data between ranks/GPUs.


## Breaking changes

### Ptyscan classes (experiment) need to be imported explicitly

Most derived PtyScan classes (all those in the `/experiment` folder) now need
to be imported explicitly. We took this step to separate the user space
more clearly from the base package and to avoid dependency creep from
user-introduced code. At the beginning of your script, you now 
need to import your module explicitly or use one of the helper 
functions.

```python
import ptypy
ptypy.load_ptyscan_module(module='')
ptypy.load_all_ptyscan_modules()
```

Any PtyScan derived class in these modules that is decorated 
with the `ptypy.experiment.register()` function will now be included 
in the parameter tree and selectable by name.

If you prefer the old way of importing ptypy "fully loaded", just use
```python
import ptypy
ptypy.load_all()
```
which attempts to load all optional PtyScan classes and all engines.


## Other updates

 1. Code for `utils.parallel.bcast_dict` and `gather_dict` has been simplified and
    should be backwards compatible.
 2. The `fourier_power_bound` that was previously calculated internally from
    the `fourier_relax_factor` can now be set explicitly and we recommend that from
    now on. The recommended value for the`fourier_power_bound` is 0.25 for Poisson statistics
    (see supplementary of [`this paper`](https://www.pnas.org/doi/10.1073/pnas.0905846107#supplementary-materials))
 3. Position correction now supports an alternate search scheme, i.e. along a fixed grid.
    This scheme is more accurate than a stochastic search and the overhead incurred
    for this brute force search is acceptable for GPU engines.
 4. We switched to a pip install within a conda environment as the main supported way of installation
 
## Roadmap

 * Automatic adjustment of the block sizes.
 * Improve scaling behavior across multiple nodes and high frame counts.
 * Better support for live processing (on a continuous detector data stream).
 * More tests.
 * Branch cleaning.
 
## Contributors

Thanks to the efforts at the Diamond Light Source that made this
update possible.

 * Aaron Parsons
 * Bjoern Enders
 * Benedikt Daurer
 * Joerg Lotze
 

# PtyPy 0.4 release notes

After quite some work we announce ptypy 0.4. Apart from including all the fixes and improvements from 0.3.0 to 0.3.1, it includes two bigger changes
 1. Ptypy has now been converted to python 3 and will be **python 3 only** in future. The python 2 version will not be actively maintained anymore, we keep a branch for it for a while but we don't expect to put in many fixes and certainly not any new features. Team work by Julio, Alex, Bjoern and Aaron.
 *Please note: all branches that haven’t been converted to python 3 by the end of 2019 will most likely be removed during 2020.* Please rebase your effort on version 0.4. If you need help rebasing your efforts, please let us know soon.
 2. Position correction is now supported in most engines. It has been implemented by Wilhelm Eschen following the annealing approach introduced by A.M. Maiden et al. (Ultramicroscopy, Volume 120, 2012, Pages 64-72). Bjoern, Benedikt and Aaron helped refine and test it.

## Roadmap

The next release will focus on scalability for HPC applications and GPU acceleration. 


# PtyPy 0.3 release notes

We are happy to announce that ptypy 0.3 is now out. If you have been using the ptypy 0.2 (from the master branch), the transition should be smooth but far from automatic - see below. The essence of this new release is
  1. a redesign of ptypy's internal structure, especially the introduction of an extendable [`ScanModel`](https://github.com/ptycho/ptypy/blob/master/ptypy/core/manager.py), which should make new ideas and new algorithms easier to implement (a big collective effort involving A. Björling, A. Parsons, B. Enders and P. Thibault),
  2. support for 3D Bragg ptychography, which uses the new `ScanModel` structure (all thanks to A. Björling),

  3. extensive testing of most components of the code, and Travis CI integration (huge work by A. Parsons and important contributions by S. Chalkidis), 

  4. more dimensions for `Storage` classes, reduced memory footprint and reduced object count, as `Views` are now slotted and don't hold other objects (B. Enders and A. Björling), and
  
  5. the introduction of the [`descriptor`](https://github.com/ptycho/ptypy/blob/master/ptypy/utils/descriptor.py) submodule, which manages the whole parameter tree, including validation, defaults, and documentation (collective effort led by B. Enders and P. Thibault)
   

## Breaking changes

The streamlining of the input parameters means that *all reconstruction scripts for version 0.2 will now fail*. We had no choice.

The changes were required in order to solve the following problems:
  1. Parameter definitions, documentations and defaults were in different locations, so hard to track and maintain
  2. The meaning of a branch set to `None` was ambiguous.
  3. Basic experiment geometry (some distances, radiation energy, etc) could be specified at two different locations.
  4. In general, the standards were not clear.

The solution to all these problems came with the `descriptor` submodule. For a user, what matters most is that `ptypy.defaults_tree` now contains the description of the full set of parameters known to ptypy.

### `defaults_tree`

Here's a short example of how `defaults_tree` is used internally, and how you can used it in your scripts or on the command line to inspect `ptypy`'s parameter structure.

```python
import ptypy

# Extract one branch
desc_DM_simple = ptypy.defaults_tree['engine.DM_simple']

# Print out the description of all sub-parameters
print desc_DM_simple.to_string()
```
```
[numiter]
lowlim = 1
help = Total number of iterations
default = 123
type = int

[numiter_contiguous]
lowlim = 1
help = Number of iterations without interruption
default = 1
doc = The engine will not return control to the caller until this number of iterations is completed (not processing server requests, I/O operations, ...).
type = int

[probe_support]
lowlim = 0.0
help = Valid probe area as fraction of the probe frame
default = 0.7
doc = Defines a circular area centered on the probe frame, in which the probe is allowed to be nonzero.
type = float

[name]
help = 
default = DM_simple
doc = 
type = str

[alpha]
lowlim = 0.0
help = Difference map parameter
default = 1
type = float

[overlap_converge_factor]
lowlim = 0.0
help = Threshold for interruption of the inner overlap loop
default = 0.05
doc = The inner overlap loop refines the probe and the object simultaneously. This loop is escaped as soon as the overall change in probe, relative to the first iteration, is less than this value.
type = float

[overlap_max_iterations]
lowlim = 1
help = Maximum of iterations for the overlap constraint inner loop
default = 10
type = int
```
```python
# Generate defaults
p = desc_DM_simple.make_default(depth=1)

# Validate
# (try with ptypy.utils.verbose.set_level(5) to get detailed DEBUG output)
desc_DM_simple.validate(p)

# Here's what happens if a parameter is wrong:
p.numiter = 'a'
desc_DM_simple.validate(p)
```
```
ERROR root - numiter                                            type                 INVALID
(...)
```

### How reconstruction scripts have to be changed

1. All `scans` sub-entry have a `name`. This name is one of the `ScanModel` classes, for now only `Vanilla`, `Full`, and `Bragg3dModel`. Most users will want to use `Full`. Others will come as we implement engines that require fundamental changes in the `pod` creation.

2. Data preparation: the sub-tree `recipe` does not exist anymore, and all parameters associated to a `PtyScan` subclass are specified directly in the `scan.???.data` sub-tree. The `geometry` sub-tree is also gone, with all relevant parameters also in the `scan.???.data` sub-tree.

3. There is no more an `.engine` sub-tree. This used to be present to change the default parameters of specific engines (or all of them using `engine.common`) before engines are declared in the `engines.*` sub-tree. We have found that this duplication is a source of confusion. Now the single place where engine parameters are set are within the `engines.*` sub-tree.

4. A sub-tree cannot be set to `None`. To deactivate a feature associated to a sub-tree, one has to set `active=False`. For instance `io.autoplot = None` is not valid anymore, and `io.autoplot.active = False` has to be used instead.

## Other contributions

 * Option to use pyfftw (thanks to L. Bloch, ESRF)
 * Scalability tests (thanks to C. Kewish, Australian Synchrotron)
 * A first draft jupyter-based plot client (B. Daurer, now National University of Singapore)
 * Bug fixes and tests (many people)

## Roadmap

The next release will focus on optimisation and speed. We will also soon switch to python 3.<|MERGE_RESOLUTION|>--- conflicted
+++ resolved
@@ -1,4 +1,3 @@
-<<<<<<< HEAD
 # PtyPy 0.8 release notes
 
 An alternative CUDA implementation based on [`cupy`](https://cupy.dev/) 
@@ -9,7 +8,8 @@
 import ptypy
 ptypy.load_gpu_engines('cupy')
 ```
-=======
+
+
 # PtyPy 0.7.1 release notes
 
 Patch release.
@@ -17,7 +17,6 @@
 *  Bug fix in Numpy FFT propagator - enforcing C-contiguous arrays
 *  You can now choose the CPU FFT type with parameter `p.scans.<scan_00>.ffttype={'scipy','numpy','fftw'}`
 
->>>>>>> 84641e97
 
 # PtyPy 0.7 release notes
 
