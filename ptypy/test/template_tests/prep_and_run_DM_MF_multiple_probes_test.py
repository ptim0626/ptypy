--- conflicted
+++ resolved
@@ -54,10 +54,3 @@
 
 # prepare and run
 P = Ptycho(p,level=4)
-<<<<<<< HEAD
-P.plot_overview()
-=======
-
-# We shouldn't plot
-#P.plot_overview()
->>>>>>> 905d902f
