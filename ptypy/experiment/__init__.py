# -*- coding: utf-8 -*-
"""
Beamline-specific data preparation modules.

Currently available:
 * cSAXS
 * I13DLS, FFP and NFP
 * I08DLS, FFP and NFP
 * ID16A ESRF, NFP
 * AMO LCLS
 * DiProI FERMI
 * NanoMAX

This file is part of the PTYPY package.

    :copyright: Copyright 2014 by the PTYPY team, see AUTHORS.
    :license: GPLv2, see LICENSE for details.
"""
# Import instrument-specific modules
<<<<<<< HEAD
#import cSAXS
from I13_ffp import I13ScanFFP
from I13_nfp import I13ScanNFP
from DLS import DlsScan
from I08 import I08Scan
from savu import Savu
from plugin import makeScanPlugin
from ID16Anfp import ID16AScan
from AMO_LCLS import AMOScan
from DiProI_FERMI import DiProIFERMIScan
from optiklabor import FliSpecScanMultexp
from UCL import UCLLaserScan
from nanomax import NanomaxStepscanMay2017, NanomaxStepscanNov2016, NanomaxFlyscanJune2017
from nanomax3d import NanomaxBraggJune2017
from ALS_5321 import ALS5321Scan
from Bragg3dSim import Bragg3dSimScan
=======
#from cSAXS import cSAXS
#from I13_ffp import I13ScanFFP
#from I13_nfp import I13ScanNFP
#from DLS import DlsScan
#from I08 import I08Scan
#from savu import Savu
#from plugin import makeScanPlugin
#from ID16Anfp import ID16AScan
#from AMO_LCLS import AMOScan
#from DiProI_FERMI import DiProIFERMIScan
#from optiklabor import FliSpecScanMultexp
#from UCL import UCLLaserScan
#from nanomax import NanomaxStepscanMay2017, NanomaxStepscanNov2016, NanomaxFlyscanJune2017
#from ALS_5321 import ALS5321Scan
>>>>>>> 04ae6f5a

from ..core.data import MoonFlowerScan, PtydScan, PtyScan, QuickScan
from ..simulations import SimScan
<|MERGE_RESOLUTION|>--- conflicted
+++ resolved
@@ -17,24 +17,6 @@
     :license: GPLv2, see LICENSE for details.
 """
 # Import instrument-specific modules
-<<<<<<< HEAD
-#import cSAXS
-from I13_ffp import I13ScanFFP
-from I13_nfp import I13ScanNFP
-from DLS import DlsScan
-from I08 import I08Scan
-from savu import Savu
-from plugin import makeScanPlugin
-from ID16Anfp import ID16AScan
-from AMO_LCLS import AMOScan
-from DiProI_FERMI import DiProIFERMIScan
-from optiklabor import FliSpecScanMultexp
-from UCL import UCLLaserScan
-from nanomax import NanomaxStepscanMay2017, NanomaxStepscanNov2016, NanomaxFlyscanJune2017
-from nanomax3d import NanomaxBraggJune2017
-from ALS_5321 import ALS5321Scan
-from Bragg3dSim import Bragg3dSimScan
-=======
 #from cSAXS import cSAXS
 #from I13_ffp import I13ScanFFP
 #from I13_nfp import I13ScanNFP
@@ -49,7 +31,7 @@
 #from UCL import UCLLaserScan
 #from nanomax import NanomaxStepscanMay2017, NanomaxStepscanNov2016, NanomaxFlyscanJune2017
 #from ALS_5321 import ALS5321Scan
->>>>>>> 04ae6f5a
+
 
 from ..core.data import MoonFlowerScan, PtydScan, PtyScan, QuickScan
 from ..simulations import SimScan
