--- conflicted
+++ resolved
@@ -137,14 +137,9 @@
     [io.interaction.active]
     default = True
     type = bool
-<<<<<<< HEAD
-    help = Switch for the interaction
-    doc = Options for the communications server
-
-=======
     help = turns on the interaction
     doc = If True the interaction starts, if False all interaction is turned off
->>>>>>> 3e583561
+
 
     [io.autosave]
     default = Param
@@ -416,15 +411,7 @@
 
                 # Start automated plot client
                 self.plotter = None
-<<<<<<< HEAD
-                if (parallel.master and autoplot.active):
-                    if (autoplot.threaded and autoplot.interval > 0):
-                        from multiprocessing import Process
-                        logger.info('Spawning plot client in new Process.')
-                        self.plotter = Process(target=u.spawn_MPLClient,
-                                               args=(iaction, autoplot,))
-                        self.plotter.start()
-=======
+
                 if (parallel.master and autoplot.active and autoplot.threaded and
                         autoplot.interval > 0):
                     from multiprocessing import Process
@@ -432,7 +419,7 @@
                     self.plotter = Process(target=u.spawn_MPLClient,
                                            args=(iaction.client, autoplot,))
                     self.plotter.start()
->>>>>>> 3e583561
+
         else:
             # No interaction wanted
             self.interactor = None
