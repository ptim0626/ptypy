# -*- coding: utf-8 -*-
"""
Scan management.

The main task of this module is to prepare the data structure for
reconstruction, taking a data feed and connecting individual diffraction
measurements to the other containers. The way this connection is done
is defined by ScanModel and its subclasses. The connections are
described by the POD objects.

This file is part of the PTYPY package.

    :copyright: Copyright 2014 by the PTYPY team, see AUTHORS.
    :license: GPLv2, see LICENSE for details.
"""
import numpy as np
import time
from collections import OrderedDict
from . import illumination
from . import sample
from . import geometry
from . import data

from .. import utils as u
from ..utils.verbose import logger, headerline, log
from .classes import *
from .classes import DEFAULT_ACCESSRULE
from .classes import MODEL_PREFIX
from ..utils import parallel
from ..utils.descriptor import EvalDescriptor
from .. import defaults_tree

# Please set these globally later
FType = np.float64
CType = np.complex128

__all__ = ['ModelManager', 'ScanModel', 'Full', 'Vanilla', 'Bragg3dModel', 'OPRModel', 'BlockScanModel', 'BlockVanilla', 'BlockFull', 'BlockOPRModel']

class _LogTime(object):
    
    def __init__(self):
        self._t = time.time()
    
    def __call__(self, msg=None):
        logger.warning('Duration %.2f for ' % (time.time()-self._t )+str(msg))
        self._t  = time.time()

@defaults_tree.parse_doc('scan.ScanModel')
class ScanModel(object):
    """
    Abstract base class for models. Override at least these methods:
    _create_pods(self)
    _initialize_geo(self, common)
    _initialize_probe(self, probe_ids)
    _initialize_object(self, object_ids)

    Defaults:

    [tags]
    default = ['dummy']
    help = Comma seperated string tags describing the data input
    doc = [deprecated?]
    type = list
    userlevel = 2

    [propagation]
    type = str
    default = farfield
    help = Propagation type
    doc = Either "farfield" or "nearfield"
    userlevel = 1

    [data]
    default =
    type = @scandata.*
    help = Link to container for data preparation
    doc =

    [data.name]
    default =
    type = str
    help = Name of the PtyScan subclass to use

    [illumination]
    type = Param, str
    default =
    help = Container for probe initialization model

    [sample]
    type = Param, str
    default =
    help = Container for sample initialization model

<<<<<<< HEAD
    [subpixel]
    type = str, None
    default = None
    help = Subpixel method imported from u.array_utils, any of linear, fourier, bicubic, or any you add. Will be appled
     to the probe.


=======
    [resample]
    type = int, None
    default = 1
    help = Resampling fraction of the image frames w.r.t. diffraction frames
    doc = A resampling of 2 means that the image frame is to be sampled (in the detector plane) twice
          as densely as the raw diffraction data.
>>>>>>> 86e748a4
    """
    _PREFIX = MODEL_PREFIX

    def __init__(self, ptycho=None, pars=None, label=None):
        """
        Create scan model object.

        Parameters
        ----------
        pars : dict or Param
            Input parameter tree.

        ptycho : Ptycho instance
            Ptycho instance to which this scan belongs

        label : str
            Unique label
        """
        # Update parameter structure
        # Load default parameter structure
        p = self.DEFAULT.copy(99)
        p.update(pars, in_place_depth=4)
        self.p = p
        self.label = label
        self.ptycho = ptycho

        # Create Associated PtyScan object
        self.ptyscan = self.makePtyScan(self.p.data)

        # Initialize instance attributes
        self.mask = None
        self.diff = None
        self.positions = []
        self.mask_views = []
        self.diff_views = []
        self.new_positions = None
        self.new_diff_views = None
        self.new_mask_views = None

        self.geometries = []
        self.diff_shape = None    # Shape of diffaction frames
        self.probe_shape = None   # Shape of probe views (may be different if resampling or padding)
        self.object_shape = None  # Currently same as probe_shape
        self.exit_shape = None    # Currently same as object_shape
        self.psize = None         # Pixel size in the detector plane

        # Object flags and constants
        self.containers_initialized = False
        self.data_available = True
        self.CType = CType
        self.FType = FType
        self.frames_per_call = 100000

    @classmethod
    def makePtyScan(cls, pars):
        """
        Factory for PtyScan object. Return an instance of the appropriate PtyScan 
        subclass based on the input parameters.

        Parameters
        ----------
        pars: dict or Param
            Input parameters according to :py:data:`.scan.data`.
        """

        # Extract information on the type of object to build
        name = pars.name

        from .. import experiment

        if name in (u.all_subclasses(data.PtyScan, names=True)) \
                or name == 'PtyScan':
            ps_class = experiment.PTYSCANS.get(name, None)
            if ps_class is None:
                raise RuntimeError('Unknown PtyScan subclass: "%s". Did you import it?' % name)
            logger.info('Scan will be prepared with the PtyScan subclass "%s"' % name)
            ps_instance = ps_class(pars)
        else:
            raise RuntimeError('Could not manage source "%s"' % str(name))

        return ps_instance

    def new_data(self):
        """
        Feed data from ptyscan object.
        :return: None if no data is available, True otherwise.
        """
        report_time =_LogTime()
        report_time()

        # Initialize if that has not been done yet
        if not self.ptyscan.is_initialized:
            self.ptyscan.initialize()
        
        report_time('ptyscan init')
        
        # Get data
        logger.info('Importing data from scan %s.' % self.label)
        dp = self.ptyscan.auto(self.frames_per_call)

        self.data_available = (dp != data.EOS)
        logger.debug(u.verbose.report(dp))

        if dp == data.WAIT or not self.data_available:
            return None

        label = self.label

        report_time('read data')
        logger.info('Creating views and storages.' )

        # Prepare the scan geometry if not already done.
        if not self.geometries:
            self._initialize_geo(dp['common'])

        # Create containers if not already done
        if not self.containers_initialized:
            self._initialize_containers()

        # Generalized shape which works for 2d and 3d cases
        sh = (1,) + tuple(self.diff_shape)

        # Storage generation if not already existing
        if self.diff is None:
            # This scan is brand new so we create storages for it
            self.diff = self.Cdiff.new_storage(shape=sh, psize=self.psize, padonly=True,
                                                     layermap=None)
            old_diff_views = []
            old_diff_layers = []
        else:
            # ok storage exists already. Views most likely also. We store them so we can update their status later.
            old_diff_views = self.Cdiff.views_in_storage(self.diff, active_only=False)
            old_diff_layers = []
            for v in old_diff_views:
                old_diff_layers.append(v.layer)

        # Same for mask
        if self.mask is None:
            self.mask = self.Cmask.new_storage(shape=sh, psize=self.psize, padonly=True,
                                                     layermap=None)
            old_mask_views = []
            old_mask_layers = []
        else:
            old_mask_views = self.Cmask.views_in_storage(self.mask, active_only=False)
            old_mask_layers = []
            for v in old_mask_views:
                old_mask_layers.append(v.layer)

        # this is a hack for now
        dp = self._new_data_extra_analysis(dp)
        if dp is None:
            return None

        # Prepare for View generation
        AR_diff = DEFAULT_ACCESSRULE.copy()
        AR_diff.shape = self.diff_shape
        AR_diff.coord = 0.0
        AR_diff.psize = self.psize
        AR_mask = AR_diff.copy()
        AR_diff.storageID = self.diff.ID
        AR_mask.storageID = self.mask.ID

        diff_views = []
        mask_views = []
        positions = []
        
        # First pass: create or update views and reformat corresponding storage
        for dct in dp['iterable']:

            index = dct['index']
            active = dct['data'] is not None

            pos = dct.get('position')

            if pos is None:
                logger.warning('No position set to scan point %d of scan %s' % (index, label))

            AR_diff.layer = index
            AR_mask.layer = index
            AR_diff.active = active
            AR_mask.active = active

            # check here: is there already a view to this layer? Is it active?
            try:
                old_view = old_diff_views[old_diff_layers.index(index)]
                old_active = old_view.active
                old_view.active = active

                logger.debug(
                    'Diff view with layer/index %s of scan %s exists. \nSetting view active state from %s to %s' % (
                        index, label, old_active, active))
            except ValueError:
                v = View(self.Cdiff, accessrule=AR_diff)
                diff_views.append(v)
                logger.debug(
                    'Diff view with layer/index %s of scan %s does not exist. \nCreating view with ID %s and set active state to %s' % (
                        index, label, v.ID, active))
                # append position also
                positions.append(pos)

            try:
                old_view = old_mask_views[old_mask_layers.index(index)]
                old_view.active = active
            except ValueError:
                v = View(self.Cmask, accessrule=AR_mask)
                mask_views.append(v)

        # so now we should have the right views to this storages. Let them reformat()
        # that will create the right sizes and the datalist access
        self.diff.reformat()
        self.mask.reformat()
        report_time('creating views and storages')
        logger.info('Inserting data in diff and mask storages')
        
        # Second pass: copy the data 
        # Benchmark: scales quadratic (!!) with number of frames per node.
        for dct in dp['iterable']:
            if dct['data'] is None:
                continue
            diff_data = dct['data']
            idx = dct['index']

            # FIXME: Find a more transparent way than this.
            self.diff.data[self.diff.layermap.index(idx)][:] = diff_data
            self.mask.data[self.mask.layermap.index(idx)][:] = dct.get('mask', np.ones_like(diff_data))

        self.diff.nlayers = parallel.MPImax(self.diff.layermap) + 1
        self.mask.nlayers = parallel.MPImax(self.mask.layermap) + 1

        self.new_positions = positions
        self.new_diff_views = diff_views
        self.new_mask_views = mask_views
        self.positions += positions
        self.diff_views += diff_views
        self.mask_views += mask_views
        report_time('inserting data')
        logger.info('Data organization complete, updating stats')
        
        self._update_stats()

        # Create new views on object, probe, and exit wave, and connect
        # these through new pods.
        new_pods, new_probe_ids, new_object_ids = self._create_pods()
        for pod_ in new_pods:
            if pod_.model is not None:
                continue
            pod_.model = self
        logger.info('Process %d created %d new PODs, %d new probes and %d new objects.' % (
            parallel.rank, len(new_pods), len(new_probe_ids), len(new_object_ids)), extra={'allprocesses': True})
        
        u.parallel.barrier()
        report_time('creating pods')
        # Adjust storages
        self.ptycho.probe.reformat(True)
        self.ptycho.obj.reformat(True)
<<<<<<< HEAD

        if self.p.subpixel is not None:
            t1 = time.time()
            log(3, "Updating the subpixel shifts") # this might take a while
            for name, s in self.ptycho.probe.storages.iteritems():
                from ..utils import SUBPIXEL_SHIFT_METHODS
                try:
                    s.subpixel_shift = SUBPIXEL_SHIFT_METHODS[self.p.subpixel]
                except KeyError:
                    raise KeyError('Subpixel shift method %s was not found, please choose from: %s'
                                    % (self.p.subpixel, SUBPIXEL_SHIFT_METHODS.keys()))
            for p in new_pods:
                p.pr_view.sp = -p.ob_view.sp
                p.ob_view.sp = 0.
            t2 = time.time()
            log(3, "Done updating the subpixel shifts. Took %s seconds" % str(t2-t1))  # this might take a while
        self.ptycho.exit.reformat()

=======
        self.ptycho.exit.reformat(True)
        report_time('reformating')
>>>>>>> 86e748a4
        self._initialize_probe(new_probe_ids)
        self._initialize_object(new_object_ids)
        self._initialize_exit(new_pods)
        logger.info('Process %d completed new_data.' % parallel.rank, extra={'allprocesses': True})
        return True

    def _new_data_extra_analysis(self, dp):
        """
        This is a hack for 3d Bragg. Extra analysis on the incoming
        data package. Returns modified dp, or None if no completa data
        is available for pod creation.
        """
        return dp

    def _initialize_containers(self):
        """
        Initialize containers appropriate for the model. This 
        implementation works for 2d models, override if necessary.
        """
        if self.ptycho is None:
            # Stand-alone use
            self.Cdiff = Container(self, ID='Cdiff', data_type='real')
            self.Cmask = Container(self, ID='Cmask', data_type='bool')
        else:
            # Use with a Ptycho instance
            self.Cdiff = self.ptycho.diff
            self.Cmask = self.ptycho.mask

        self.containers_initialized = True

    @staticmethod
    def _initialize_exit(pods):
        """
        Initializes exit waves using the pods.
        """
        logger.info('\n' + headerline('Creating exit waves', 'l'))
        for pod in pods:
            if not pod.active:
                continue
            pod.exit = pod.probe * pod.object

    def _update_stats(self):
        """
        (Re)compute the statistics for the data stored in the scan.
        These statistics are:
         * Itotal: The integrated power per frame
         * max/min/mean_frame: pixel-by-pixel maximum, minimum and
           average among all frames.
        """
        mask_views = self.mask_views
        diff_views = self.diff_views

        # Nothing to do if no view exist
        if not self.diff: return

        # Reinitialize containers
        Itotal = []
        max_frame = np.zeros(diff_views[0].shape)
        min_frame = np.zeros_like(max_frame)
        mean_frame = np.zeros_like(max_frame)
        norm = np.zeros_like(max_frame)

        for maview, diview in zip(mask_views, diff_views):
            if not diview.active:
                continue
            dv = diview.data
            m = maview.data
            v = m * dv
            Itotal.append(np.sum(v))
            max_frame[max_frame < v] = v[max_frame < v]
            min_frame[min_frame > v] = v[min_frame > v]
            mean_frame += v
            norm += m

        parallel.allreduce(mean_frame)
        parallel.allreduce(norm)
        if parallel.MPIenabled:
            parallel.allreduce(max_frame, parallel.MPI.MAX)
            parallel.allreduce(min_frame, parallel.MPI.MIN)
        mean_frame /= (norm + (norm == 0))
        self.diff.norm = norm
        self.diff.max_power = parallel.MPImax(Itotal)
        self.diff.tot_power = parallel.MPIsum(Itotal)
        self.diff.mean_power = self.diff.tot_power / (len(diff_views) * np.prod(self.diff_shape))
        self.diff.pbound_stub = self.diff.max_power / np.prod(self.diff_shape)
        self.diff.mean = mean_frame
        self.diff.max = max_frame
        self.diff.min = min_frame

        info = {'label': self.label, 'max': self.diff.max_power, 'tot': self.diff.tot_power, 'mean': mean_frame.sum()}
        logger.info(
            '\n--- Scan %(label)s photon report ---\nTotal photons   : %(tot).2e \nAverage photons : %(mean).2e\nMaximum photons : %(max).2e\n' % info + '-' * 29)

    def _create_pods(self):
        """
        Create all new pods as specified in the new_positions,
        new_diff_views and new_mask_views object attributes. Also create
        all necessary views on object, probe, and exit wave.

        Return the list of new pods, and dicts of new probe and object
        ids (to allow for initialization).
        """
        raise NotImplementedError

    def _initialize_geo(self, common):
        """
        Initialize the geometry/geometries based on input data package
        Parameters
        ----------
        common: dict
                metadata part of the data package passed into new_data.

        """
        raise NotImplementedError

    def _initialize_probe(self, probe_ids):
        raise NotImplementedError

    def _initialize_object(self, object_ids):
        raise NotImplementedError

    def _get_data(self):
        # Get data
        logger.info('Importing data from scan %s.' % self.label)
        dp = self.ptyscan.auto(self.frames_per_call)
        
        self.data_available = (dp != data.EOS)
        logger.debug(u.verbose.report(dp))

        if dp == data.WAIT or not self.data_available:
            return None
        else:
            return dp 
            
@defaults_tree.parse_doc('scan.BlockScanModel')
class BlockScanModel(ScanModel):
    
    def new_data(self):
        """
        Feed data from ptyscan object.
        :return: None if no data is available, True otherwise.
        """
        report_time =_LogTime()
        report_time()
            
        # Initialize if that has not been done yet
        if not self.ptyscan.is_initialized:
            self.ptyscan.initialize()
        
        report_time()

        dp = self._get_data()
        
        report_time('read data')
        
        logger.info('Creating views and storages.' )
        # Prepare the scan geometry if not already done.
        if not self.geometries:
            self._initialize_geo(dp['common'])

        # Create containers if not already done
        if not self.containers_initialized:
            self._initialize_containers()

        sh = (1,) + tuple(self.diff_shape)

        # this is a hack for now
        dp = self._new_data_extra_analysis(dp)
        if dp is None:
            return None
        else:
            common = dp['common']
            chunk = dp['chunk']

        # Generalized shape which works for 2d and 3d cases
        sh = (max(len(chunk.indices_node),1),) + tuple(self.diff_shape)
        indices_node = chunk['indices_node']
        
        diff = self.Cdiff.new_storage(shape=sh, psize=self.psize, padonly=True,
                                      fill=0.0, layermap=indices_node)
        mask = self.Cmask.new_storage(shape=sh, psize=self.psize, padonly=True,
                                      fill=1.0, layermap=indices_node)
        # Prepare for View generation
        AR_diff = DEFAULT_ACCESSRULE.copy()
        AR_diff.shape = self.diff_shape # this is None due to init
        AR_diff.coord = 0.0
        AR_diff.psize = self.psize
        AR_mask = AR_diff.copy()
        AR_diff.storageID = diff.ID
        AR_mask.storageID = mask.ID

        diff_views = []
        mask_views = []
        positions = []
        
        dv = None
        mv = None
        
        data = chunk['data']
        weights = chunk['weights']
        
        # First pass: create or update views and reformat corresponding storage
        for index in chunk['indices']:
            
            if dv is None:
                dv = View(self.Cdiff, accessrule=AR_diff) # maybe use index here
                mv = View(self.Cmask, accessrule=AR_mask)
            else:
                dv = dv.copy()
                mv = mv.copy()
                
            maybe_data = data.get(index)
            active = maybe_data is not None
            
            dv.active = active
            mv.active = active
            dv.layer = index
            mv.layer = index
            
            
            diff_views.append(dv)
            mask_views.append(mv)
            
            if active:
                l = indices_node.index(index)
                dv.dlayer = l
                mv.dlayer = l
                dv.data[:] = maybe_data
                mv.data[:] = weights.get(index, np.ones_like(maybe_data)) 
                
        # positions
        positions = chunk.positions
        
        ## warning message for empty postions?
        
        # this is not absolutely necessary
        #diff.update_views()
        #mask.update_views()
        diff.nlayers = parallel.MPImax(diff.layermap) + 1
        mask.nlayers = parallel.MPImax(mask.layermap) + 1
        # save state / could be replaced by handing of arguments to methods
        self.diff = diff
        self.mask = mask
        self.new_positions = positions
        self.new_diff_views = diff_views
        self.new_mask_views = mask_views
        self.positions += list(positions)
        self.diff_views += diff_views
        self.mask_views += mask_views
        report_time('creating views and storages')
        logger.info('Data organization complete, updating stats')
        
        self._update_stats()

        # Create new views on object, probe, and exit wave, and connect
        # these through new pods.
        new_pods, new_probe_ids, new_object_ids = self._create_pods()
        for pod_ in new_pods:
            if pod_.model is not None:
                continue
            pod_.model = self
        logger.info('Process %d created %d new PODs, %d new probes and %d new objects.' % (
            parallel.rank, len(new_pods), len(new_probe_ids), len(new_object_ids)), extra={'allprocesses': True})
        
        report_time('creating pods')
        # Adjust storages
        self.ptycho.probe.reformat(True)
        self.ptycho.obj.reformat(True)
        self.ptycho.exit.reformat(True)
        report_time('reformating')

        self._initialize_probe(new_probe_ids)
        self._initialize_object(new_object_ids)
        self._initialize_exit(new_pods)

        return True


class _Vanilla(object):
    """
    Vanilla model, one probe and one object per scan.
    Probe has only size as parameter, object only the initial fill value.

    Defaults:

    [name]
    default = Vanilla
    type = str
    help =

    [illumination.size]
    default = None
    type = float
    help = Initial probe size
    doc = The probe is initialized as a flat circle.

    [sample.fill]
    default = 1
    type = float, complex
    help = Initial sample value
    doc = The sample is initialized with this value everywhere.

    """

    def _create_pods(self):
        """
        Create all new pods as specified in the new_positions,
        new_diff_views and new_mask_views object attributes.
        """
        logger.info('\n' + headerline('Creating PODS', 'l'))
        new_pods = []
        new_probe_ids = {}
        new_object_ids = {}

        # One probe / object storage per scan.
        ID ='S'+self.label

        # We need to return info on what storages are created
        if not ID in self.ptycho.probe.storages.keys():
            new_probe_ids[ID] = True
        if not ID in self.ptycho.obj.storages.keys():
            new_object_ids[ID] = True

        geometry = self.geometries[0]
        
        pv = None
        ev = None
        ov = None
        ndim = self.Cdiff.ndim
        
        # Loop through diffraction patterns
        for i in range(len(self.new_diff_views)):
            dv, mv = self.new_diff_views.pop(0), self.new_mask_views.pop(0)

            # Create views
            #if True:
            if pv is None:
                pv = View(container=self.ptycho.probe,
                      accessrule={'shape': self.probe_shape,
                                  'psize': geometry.resolution,
                                  'coord': u.expectN(0.0, ndim),
                                  'storageID': ID,
                                  'layer': 0,
                                  'active': True})
            else:
                pv = pv.copy(update=False)
                pv.coord = 0.0
            
            #if True:
            if ov is None:
                ov = View(container=self.ptycho.obj,
                      accessrule={'shape': self.object_shape,
                                  'psize': geometry.resolution,
                                  'coord': self.new_positions[i],
                                  'storageID': ID,
                                  'layer': 0,
                                  'active': True})
            else:
                ov = ov.copy(update=False)
                ov.coord = self.new_positions[i]
                
            #if True:
            if ev is None:
                ev = View(container=self.ptycho.exit,
                      accessrule={'shape': self.exit_shape,
                                  'psize': geometry.resolution,
                                  'coord': u.expectN(0.0, ndim),
                                  'storageID': dv.storageID,
                                  'layer': dv.layer,
                                  'active': dv.active})
            else: 
                ev = ev.copy(update=False)
                ev.storageID = dv.storageID
                ev.layer = dv.layer
                ev.active= dv.active
                ev.coord = 0.0
                
            views = {'probe': pv,
                     'obj': ov,
                     'diff': dv,
                     'mask': mv,
                     'exit': ev}

            pod = POD(ptycho=self.ptycho,
                      ID=None,
                      views=views,
                      geometry=geometry)
            pod.probe_weight = 1
            pod.object_weight = 1

            new_pods.append(pod)

        return new_pods, new_probe_ids, new_object_ids

    def _initialize_geo(self, common):
        """
        Initialize the geometry based on input data package
        Parameters.
        """
        probe_shape = common['shape']
        center = common['center']
        psize = common['psize']        
        
        # Adjust geometry parameters for resampling
        self.resample = self.p.resample
        probe_shape = tuple(np.ceil(self.resample * np.array(probe_shape)).astype(int))
        center = tuple(np.ceil(self.resample * np.array(center)).astype(int))
        psize = np.array(psize) / self.resample

        # Collect geometry parameters
        get_keys = ['distance', 'center', 'energy', 'psize']
        geo_pars = u.Param({key: common[key] for key in get_keys})
        geo_pars.shape = probe_shape
        geo_pars.center = center
        geo_pars.propagation = self.p.propagation
        geo_pars.psize = psize

        # make a Geo instance and fix resolution
        g = geometry.Geo(owner=self.ptycho, pars=geo_pars)
        g.p.resolution_is_fix = True
        g.resample = self.resample

        # save the geometry
        self.geometries = [g]

        # Store frame shapes
        self.diff_shape = np.array(common.get('shape', g.shape))
        self.probe_shape = probe_shape
        self.object_shape = probe_shape
        self.exit_shape = probe_shape
        self.psize = g.psize
        return

    def _initialize_probe(self, probe_ids):
        """
        Initialize the probe storage referred to by probe_ids.keys()[0]
        """
        if not probe_ids:
            return
            
        logger.info('\n'+headerline('Probe initialization', 'l'))

        # pick storage from container, there's only one probe
        pid = list(probe_ids.keys())[0]
        s = self.ptycho.probe.S.get(pid)
        logger.info('Initializing probe storage %s' % pid)

        # use the illumination module as a utility
        logger.info('Initializing as circle of size ' + str(self.p.illumination.size))
        illu_pars = u.Param({'aperture':
            {'form': 'circ', 'size': self.p.illumination.size}})
        illumination.init_storage(s, illu_pars)

        s.model_initialized = True

    def _initialize_object(self, object_ids):
        """
        Initializes the probe storage referred to by object_ids.keys()[0]
        """
        if not object_ids:
            return
            
        logger.info('\n'+headerline('Object initialization', 'l'))

        # pick storage from container, there's only one object
        oid = list(object_ids.keys())[0]
        s = self.ptycho.obj.S.get(oid)
        logger.info('Initializing probe storage %s' % oid)

        # simple fill, no need to use the sample module for this
        s.fill(self.p.sample.fill)

        s.model_initialized = True


class _Full(object):
    """
    Manage a single scan model (sharing, coherence, propagation, ...)

    Defaults:

    # note: this class also imports the module-level defaults for sample
    # and illumination, below.

    [name]
    default = Full
    type = str
    help =
    doc =

    [coherence]
    default = 
    help = Coherence parameters
    doc = 
    type = Param
    userlevel = 
    lowlim = 0

    [coherence.num_probe_modes]
    default = 1
    help = Number of probe modes
    doc = 
    type = int
    userlevel = 0
    lowlim = 0

    [coherence.num_object_modes]
    default = 1
    help = Number of object modes
    doc = 
    type = int
    userlevel = 0
    lowlim = 0

    [coherence.energies]
    default = [1.0]
    type = list
    help = ?
    doc = ?

    [coherence.spectrum]
    default = [1.0]
    help = Amplitude of relative energy bins if the probe modes have a different energy
    doc = 
    type = list
    userlevel = 2
    lowlim = 0

    [coherence.object_dispersion]
    default = None
    help = Energy dispersive response of the object
    doc = One of:
       - ``None`` or ``'achromatic'``: no dispersion
       - ``'linear'``: linear response model
       - ``'irregular'``: no assumption
      **[not implemented]**
    type = str
    userlevel = 2

    [coherence.probe_dispersion]
    default = None
    help = Energy dispersive response of the probe
    doc = One of:
       - ``None`` or ``'achromatic'``: no dispersion
       - ``'linear'``: linear response model
       - ``'irregular'``: no assumption
      **[not implemented]**
    type = str
    userlevel = 2

    [resolution]
    default = None
    help = Will force the reconstruction to adapt to the given resolution, this might lead to cropping/padding in diffraction space which could reduce performance.
    doc = Half-period resolution given in [m] 
    type = None, float
    userlevel = 0
    lowlim = 0

    """

    def _create_pods(self):
        """
        Create all new pods as specified in the new_positions,
        new_diff_views and new_mask_views object attributes.
        """
        logger.info('\n' + headerline('Creating PODS', 'l'))
        new_pods = []
        new_probe_ids = {}
        new_object_ids = {}

        label = self.label

        # Get a list of probe and object that already exist
        existing_probes = list(self.ptycho.probe.storages.keys())
        existing_objects = list(self.ptycho.obj.storages.keys())
        logger.info('Found these probes : ' + ', '.join(existing_probes))
        logger.info('Found these objects: ' + ', '.join(existing_objects))

        object_id = 'S' + self.label
        probe_id = 'S' + self.label

        # Loop through diffraction patterns
        for i in range(len(self.new_diff_views)):
            dv, mv = self.new_diff_views.pop(0), self.new_mask_views.pop(0)

            index = dv.layer

            # Object and probe position
            pos_pr = u.expect2(0.0)
            pos_obj = self.new_positions[i] if 'empty' not in self.p.tags else 0.0

            # For multiwavelength reconstructions: loop here over
            # geometries, and modify probe_id and object_id.
            for ii, geometry in enumerate(self.geometries):
                # Make new IDs and keep them in record
                # sharing_rules is not aware of IDs with suffix
                
                pdis = self.p.coherence.probe_dispersion

                if pdis is None or str(pdis) == 'achromatic':
                    gind = 0
                else:
                    gind = ii

                probe_id_suf = probe_id + 'G%02d' % gind
                if (probe_id_suf not in new_probe_ids.keys()
                        and probe_id_suf not in existing_probes):
                    new_probe_ids[probe_id_suf] = True

                odis = self.p.coherence.object_dispersion

                if odis is None or str(odis) == 'achromatic':
                    gind = 0
                else:
                    gind = ii

                object_id_suf = object_id + 'G%02d' % gind
                if (object_id_suf not in new_object_ids.keys()
                        and object_id_suf not in existing_objects):
                    new_object_ids[object_id_suf] = True

                # Loop through modes
                for pm in range(self.p.coherence.num_probe_modes):
                    for om in range(self.p.coherence.num_object_modes):
                        # Make a unique layer index for exit view
                        # The actual number does not matter due to the
                        # layermap access
                        exit_index = index * 10000 + pm * 100 + om

                        # Create views
                        # Please note that mostly references are passed,
                        # i.e. the views do mostly not own the accessrule
                        # contents
                        pv = View(container=self.ptycho.probe,
                                  accessrule={'shape': self.probe_shape,
                                              'psize': geometry.resolution,
                                              'coord': pos_pr,
                                              'storageID': probe_id_suf,
                                              'layer': pm,
                                              'active': True})

                        ov = View(container=self.ptycho.obj,
                                  accessrule={'shape': self.object_shape,
                                              'psize': geometry.resolution,
                                              'coord': pos_obj,
                                              'storageID': object_id_suf,
                                              'layer': om,
                                              'active': True})

                        ev = View(container=self.ptycho.exit,
                                  accessrule={'shape': self.exit_shape,
                                              'psize': geometry.resolution,
                                              'coord': pos_pr,
                                              'storageID': (dv.storageID +
                                                            'G%02d' % ii),
                                              'layer': exit_index,
                                              'active': dv.active})

                        views = {'probe': pv,
                                 'obj': ov,
                                 'diff': dv,
                                 'mask': mv,
                                 'exit': ev}

                        pod = POD(ptycho=self.ptycho,
                                  ID=None,
                                  views=views,
                                  geometry=geometry)  # , meta=meta)

                        new_pods.append(pod)

                        pod.probe_weight = 1
                        pod.object_weight = 1

        return new_pods, new_probe_ids, new_object_ids

    def _initialize_geo(self, common):
        """
        Initialize the geometry/geometries.
        """
        probe_shape = common['shape']
        center = common['center']
        psize = common['psize']        
        
        # Adjust geometry parameters for resampling
        self.resample = self.p.resample
        probe_shape = tuple(np.ceil(self.resample * np.array(probe_shape)).astype(int))
        center = tuple(np.ceil(self.resample * np.array(center)).astype(int))
        psize = np.array(psize) / self.resample

        # Extract necessary info from the received data package
        get_keys = ['distance', 'center', 'energy', 'psize']
        geo_pars = u.Param({key: common[key] for key in get_keys})
        geo_pars.shape = probe_shape
        geo_pars.center = center
        geo_pars.psize = psize
        geo_pars.resolution = self.p.resolution

        # Add propagation info from this scan model
        geo_pars.propagation = self.p.propagation

        # The multispectral case will have multiple geometries
        for ii, fac in enumerate(self.p.coherence.energies):
            geoID = geometry.Geo._PREFIX + '%02d' % ii + self.label
            g = geometry.Geo(self.ptycho, geoID, pars=geo_pars)
            # now we fix the sample pixel size, This will make the frame size adapt
            g.p.resolution_is_fix = True
            # save old energy value
            g.p.energy_orig = g.energy
            # change energy
            g.energy *= fac
            # resampling
            g.resample = self.resample
            # append the geometry
            self.geometries.append(g)

        # Store frame shape
        self.diff_shape = np.array(common.get('shape', self.geometries[0].shape))
        self.probe_shape = probe_shape
        self.object_shape = probe_shape
        self.exit_shape = probe_shape
        self.psize = self.geometries[0].psize

        return

    def _initialize_probe(self, probe_ids):
        """
        Initialize the probe storages referred to by the probe_ids.

        For this case the parameter interface of the illumination module
        matches the illumination parameters of this class, so they are
        just fed in directly.
        """
        logger.info('\n'+headerline('Probe initialization', 'l'))

        # Loop through probe ids
        for pid, labels in probe_ids.items():

            illu_pars = self.p.illumination

            # pick storage from container
            s = self.ptycho.probe.S.get(pid)

            if s is None:
                continue
            else:
                logger.info('Initializing probe storage %s using scan %s.'
                            % (pid, self.label))

            # Bypass additional tests if input is a string (previous reconstruction)
            if illu_pars != str(illu_pars):

                # if photon count is None, assign a number from the stats.
                phot = illu_pars.get('photons')
                phot_max = self.diff.max_power

                if phot is None:
                    logger.info('Found no photon count for probe in parameters.\nUsing photon count %.2e from photon report' % phot_max)
                    illu_pars['photons'] = phot_max
                elif np.abs(np.log10(phot)-np.log10(phot_max)) > 1:
                    logger.warning('Photon count from input parameters (%.2e) differs from statistics (%.2e) by more than a magnitude' % (phot, phot_max))

                if (self.p.coherence.num_probe_modes>1) and (type(illu_pars) is not np.ndarray):

                    if (illu_pars.diversity is None) or (None in [illu_pars.diversity.noise, illu_pars.diversity.power]):
                        log(2, "You are doing a multimodal reconstruction with none/ not much diversity between the modes! \n"
                               "This will likely not reconstruct. You should set .scan.illumination.diversity.power and "
                               ".scan.illumination.diversity.noise to something for the best results.")

            illumination.init_storage(s, illu_pars)

            s.reformat()  # Maybe not needed
            s.model_initialized = True

    def _initialize_object(self, object_ids):
        """
        Initializes the probe storages referred to by the object_ids.
        """

        logger.info('\n'+headerline('Object initialization', 'l'))

        # Loop through object IDs
        for oid, labels in object_ids.items():

            sample_pars = self.p.sample

            # pick storage from container
            s = self.ptycho.obj.S.get(oid)

            if s is None or s.model_initialized:
                continue
            else:
                logger.info('Initializing object storage %s using scan %s.'
                            % (oid, self.label))

            sample_pars = self.p.sample

            if type(sample_pars) is u.Param:
                # Deep copy
                sample_pars = sample_pars.copy(depth=10)

                # Quickfix spectral contribution.
                if (self.p.coherence.object_dispersion
                        not in [None, 'achromatic']
                        and self.p.coherence.probe_dispersion
                        in [None, 'achromatic']):
                    logger.info(
                        'Applying spectral distribution input to object fill.')
                    sample_pars['fill'] *= s.views[0].pod.geometry.p.spectral


            sample.init_storage(s, sample_pars)
            s.reformat()  # maybe not needed

            s.model_initialized = True


class _OPRModel(object):
    """
    Scan for Orthogonal Probe Relaxation (OPR) ptychography, where each has its own probe. 

    Defaults:

    [name]
    default = OPRModel
    type = str
    help =
    doc =
    """

    def __init__(self, ptycho=None, pars=None, label=None):
        super(_OPRModel, self).__init__(ptycho, pars, label)
        self.p.illumination['diversity'] = None

    def _create_pods(self):
        new_pods, new_probe_ids, new_object_ids = super(_OPRModel, self)._create_pods()

        for vID, v in self.ptycho.probe.views.items():
            # Get the associated diffraction frame
            di_view = v.pod.di_view
            # Reformat the layer
            v.layer = di_view.layer*self.p.coherence.num_probe_modes + v.layer
            # Deactivate if the associate di_view is inactive (to spread the probe across nodes consistently with diff)
            v.active = di_view.active

        # Create dictionaries to store OPR modes
        self.OPR_modes = {}
        self.OPR_coeffs = {}
        self.OPR_allprobes = {}

        return new_pods, new_probe_ids, new_object_ids

@defaults_tree.parse_doc('scan.Vanilla')
class Vanilla(_Vanilla, ScanModel):
    pass

@defaults_tree.parse_doc('scan.BlockVanilla')
class BlockVanilla(_Vanilla, BlockScanModel):
    pass

@defaults_tree.parse_doc('scan.Full')
class Full(_Full, ScanModel):
    pass

@defaults_tree.parse_doc('scan.BlockFull')
class BlockFull(_Full, BlockScanModel):
    pass

@defaults_tree.parse_doc('scan.OPRModel')
class OPRModel(_OPRModel, Full):
    pass

@defaults_tree.parse_doc('scan.BlockOPRModel')
class BlockOPRModel(_OPRModel, BlockFull):
    pass

# Append illumination and sample defaults
defaults_tree['scan.Full'].add_child(illumination.illumination_desc)
defaults_tree['scan.Full'].add_child(sample.sample_desc)

# Update defaults
Full.DEFAULT = defaults_tree['scan.Full'].make_default(99)

from . import geometry_bragg
defaults_tree['scan'].add_child(EvalDescriptor('Bragg3dModel'))
defaults_tree['scan.Bragg3dModel'].add_child(illumination.illumination_desc, copy=True)
defaults_tree['scan.Bragg3dModel.illumination'].prune_child('diversity')
@defaults_tree.parse_doc('scan.Bragg3dModel')
class Bragg3dModel(Vanilla):
    """
    Model for 3D Bragg ptycho data, where a set of rocking angles are
    measured for each scanning position. The result is pods carrying
    3D diffraction patterns and 3D Views into a 3D object.

    Inherits from Vanilla because _create_pods and the object init
    is identical.

    Frames for each position are assembled according to the actual
    xyz data, so it will not work if two acquisitions are done at the
    same position.

    Defaults:

    [name]
    default = Bragg3dModel
    type = str
    help =

    [resample]
    type = int, None
    default = 1
    help = Diffraction resampling *CURRENTLY NOT SUPPORTED FOR BRAGG CASE*
    """

    def __init__(self, ptycho=None, pars=None, label=None):
        super(Bragg3dModel, self).__init__(ptycho, pars, label)
        # This model holds on to incoming frames until a complete 3d
        # diffraction pattern can be built for that position.
        self.buffered_frames = {}
        self.buffered_positions = []
        #self.frames_per_call = 216 # just for testing

    def _new_data_extra_analysis(self, dp):
        """
        The heavy override is new_data. I've inserted this extra method
        for now, so as not to duplicate all the new_data code.

        The PtyScans give 2d diff images at 4d (angle, x, z, y)
        positions in the sample frame. These need to be assembled into
        3d (q3, q1, q2) at 3d positions. This means receiving images,
        holding on to them, and only calling _create_pods once a
        complete 3d diff View has been created.

        The xyz axes are those specified in Geo_Bragg, and the angle
        parameter defined such that a more positive angle corresponds to
        a more positive q3. That is, it is the angle between the xy
        plane of the sample with respect to the incident beam.
        """

        logger.info(
            'Redistributing incoming frames so that all data from each scanning position is on the same node.')
        dp = self._mpi_redistribute_raw_frames(dp)

        logger.info(
            'Buffering incoming frames and binning these by scanning position.')
        self._buffer_incoming_frames(dp)

        logger.info(
            'Repackaging complete buffered rocking curves as 3d data packages.')
        dp_new = self._make_3d_data_package()

        # continue to pod creation if there is data for it
        if len(dp_new['iterable']):
            logger.info('Will continue with POD creation for %d complete positions.'
                % len(dp_new['iterable']))
            return dp_new
        else:
            return None

    def _mpi_redistribute_raw_frames(self, dp):
        """
        Linear decomposition of incoming frames based on the scan
        dimension that varies the most. Modifies a data package in-place
        so that the angles of each unique scanning position end up on
        the same node.
        """

        # work out the xyz range, we have all positions here
        pos = []
        for dct in dp['iterable']:
            pos.append(dct['position'][1:])
        pos = np.array(pos)
        xmin, xmax = pos[:,0].min(), pos[:,0].max()
        ymin, ymax = pos[:,2].min(), pos[:,2].max()
        zmin, zmax = pos[:,1].min(), pos[:,1].max()
        diffs = [xmax - xmin, zmax - zmin, ymax - ymin]

        # the axis along which to slice
        axis = diffs.index(max(diffs))
        logger.info(
            'Will slice incoming frames along axis %d (%s).' % (axis, ['x', 'z', 'y'][axis]))

        # pick the relevant limits and expand slightly to avoid edge effects
        lims = {0: [xmin, xmax], 1: [zmin, zmax], 2: [ymin, ymax]}[axis]
        lims = np.array(lims) + np.array([-1, 1]) * np.diff(lims) * .01
        domain_width = np.diff(lims) / parallel.size

        # now we can work out which node should own a certain position
        def __node(pos):
            return (pos - lims[0]) // domain_width

        # work out which node should have each of my buffered frames
        N = parallel.size
        senditems = {}
        for idx in range(len(dp['iterable'])):
            if dp['iterable'][idx]['data'] is None:
                continue
            pos_ = pos[idx][axis]
            if not __node(pos_) == parallel.rank:
                senditems[idx] = __node(pos_)

        # transfer data as a list corresponding to dp['iterable']
        for sending_node in range(parallel.size):
            if sending_node == parallel.rank:
                # My turn to send
                for receiver in range(parallel.size):
                    if receiver == parallel.rank:
                        continue
                    lst = []
                    for idx, rec in senditems.items():
                        if rec == receiver:
                            lst.append(dp['iterable'][idx])
                    parallel.send(lst, dest=receiver)
            else:
                received = parallel.receive(source=sending_node)
                for frame in received:
                    idx = frame['index']
                    dp['iterable'][idx] = frame.copy()

        # mark sent frames disabled, would be nice to do in the loop but
        # you can't trust communication will be blocking.
        for idx in senditems.keys():
            dp['iterable'][idx]['data'] = None
            dp['iterable'][idx]['mask'] = None

        return dp

    def _buffer_incoming_frames(self, dp):
        """
        Store incoming frames in an internal buffer, binned by scanning
        position.
        """
        for dct in dp['iterable']:
            pos = dct['position'][1:]
            try:
                # index into the frame buffer where this frame belongs
                idx = np.where(np.prod(np.isclose(pos, self.buffered_positions), axis=1))[0][0]
                logger.debug('Frame %d belongs in frame buffer %d'
                    % (dct['index'], idx))
            except:
                # this position hasn't been encountered before, so create a buffer entry
                idx = len(self.buffered_positions)
                logger.debug('Frame %d doesn\'t belong in an existing frame buffer, creating buffer %d' % (dct['index'], idx))
                self.buffered_positions.append(pos)
                self.buffered_frames[idx] = {
                    'position': pos,
                    'frames': [],
                    'masks': [],
                    'angles': [],
                }

            # buffer the frame, mask, and angle
            self.buffered_frames[idx]['frames'].append(dct['data'])
            self.buffered_frames[idx]['masks'].append(dct['mask'])
            self.buffered_frames[idx]['angles'].append(dct['position'][0])

    def _make_3d_data_package(self):
        """
        Go through the internal buffer to see if any positions have all
        their 2d frames, and create a new dp-compatible structure with
        complete 3d positions.
        """
        dp_new = {'iterable': []}
        for idx, dct in self.buffered_frames.items():
            if len(dct['angles']) == self.geometries[0].shape[0]:
                # this one is ready to go
                logger.debug('3d diffraction data for position %d ready, will create POD' % idx)

                if dct['frames'][0] is not None:
                    # First sort the frames in increasing angle (increasing
                    # q3) order. Also assume the images came in as (-q1, q2)
                    # from PtyScan. We want (q3, q1, q2) as required by
                    # Geo_Bragg, so flip the q1 dimension.
                    order = [i[0] for i in sorted(enumerate(dct['angles']), key=lambda x:x[1])]
                    dct['frames'] = [dct['frames'][i][::-1,:] for i in order]
                    dct['masks'] = [dct['masks'][i][::-1,:] for i in order]
                    diffdata = np.array(dct['frames'], dtype=self.ptycho.FType)
                    maskdata = np.array(dct['masks'], dtype=bool)
                else:
                    # this buffer belongs to another node
                    diffdata = None
                    maskdata = None

                # then assemble the data and masks
                dp_new['iterable'].append({
                    'index': idx,
                    'position': dct['position'],
                    'data': diffdata,
                    'mask': maskdata,
                    })

            else:
                logger.debug('3d diffraction data for position %d isn\'t ready, have %d out of %d frames'
                    % (idx, len(dct['angles']), self.geometries[0].shape[0]))

        # delete complete entries from the buffer
        for dct in dp_new['iterable']:
            del self.buffered_frames[dct['index']]

        # make the indices on the 3d dp contiguous and unique
        cnt = {parallel.rank: sum([(d['data'] is not None) for d in dp_new['iterable']])}
        parallel.allgather_dict(cnt)
        offset = sum([cnt[i] for i in range(parallel.rank)])
        idx = 0
        for dct in dp_new['iterable']:
            dct['index'] = offset + idx
            idx += 1
        return dp_new

    def _initialize_containers(self):
        """
        Override to get 3D containers.
        """
        self.ptycho._pool['C'].pop('Cprobe')
        self.ptycho.probe = Container(self.ptycho, ID='Cprobe', data_type='complex', data_dims=3)
        self.ptycho._pool['C'].pop('Cobj')
        self.ptycho.obj = Container(self.ptycho, ID='Cobj', data_type='complex', data_dims=3)
        self.ptycho._pool['C'].pop('Cexit')
        self.ptycho.exit = Container(self.ptycho, ID='Cexit', data_type='complex', data_dims=3)
        self.ptycho._pool['C'].pop('Cdiff')
        self.ptycho.diff = Container(self.ptycho, ID='Cdiff', data_type='real', data_dims=3)
        self.ptycho._pool['C'].pop('Cmask')
        self.ptycho.mask = Container(self.ptycho, ID='Cmask', data_type='bool', data_dims=3)
        self.Cdiff = self.ptycho.diff
        self.Cmask = self.ptycho.mask
        self.containers_initialized = True

    def _initialize_geo(self, common):
        """
        Initialize the geometry based on parameters from a PtyScan.auto
        data package. Now psize and shape change meanings: from referring
        to raw data frames, they now refer to 3-dimensional diffraction
        patterns as specified by Geo_Bragg.
        """
        if self.p.resample != 1:
            raise NotImplementedError('Diffraction pattern resampling is not supported by Bragg Scan Model')
        self.resample = 1

        # Collect and assemble geometric parameters
        get_keys = ['distance', 'center', 'energy']
        geo_pars = u.Param({key: common[key] for key in get_keys})
        geo_pars.propagation = self.p.propagation
        # take extra Bragg information into account
        psize = tuple(common['psize'])
        geo_pars.psize = (self.ptyscan.common.rocking_step,) + psize
        sh = tuple(common['shape'])
        geo_pars.shape = (self.ptyscan.common.n_rocking_positions,) + sh
        geo_pars.theta_bragg = self.ptyscan.common.theta_bragg

        # make a Geo instance and fix resolution
        g = geometry_bragg.Geo_Bragg(owner=self.ptycho, pars=geo_pars)
        logger.info('Reconstruction will use these geometric parameters:')
        logger.info(g)
        g.p.resolution_is_fix = True
        g.resample = self.resample

        # save the geometry
        self.geometries = [g]

        # Store frame shape
        self.diff_shape = g.shape
        self.probe_shape = self.diff_shape
        self.object_shape = self.diff_shape
        self.exit_shape = self.diff_shape
        self.psize = g.psize

    def _initialize_probe(self, probe_ids):
        """
        Initialize the probe storage referred to by probe_ids.keys()[0]
        """
        logger.info('\n'+headerline('Probe initialization', 'l'))

        # pick storage from container, there's only one probe
        pid = list(probe_ids.keys())[0]
        s = self.ptycho.probe.S.get(pid)
        logger.info('Initializing probe storage %s' % pid)

        # create an oversampled probe perpendicular to its incoming
        # direction, using the illumination module as a utility.
        geo = self.geometries[0]
        extent = max(geo.probe_extent_vs_fov())
        psize = min(geo.resolution) / 5
        shape = int(np.ceil(extent / psize))
        logger.info('Generating incoming probe %d x %d (%.3e x %.3e) with psize %.3e...'
            % (shape, shape, extent, extent, psize))
        t0 = time.time()

        Cprobe = Container(data_dims=2, data_type='complex')
        Sprobe = Cprobe.new_storage(psize=psize, shape=shape)

        # fill the incoming probe
        illumination.init_storage(Sprobe, self.p.illumination, energy=geo.energy)
        logger.info('...done in %.3f seconds' % (time.time() - t0))

        # Extrude the incoming probe in the right direction and frame
        s.data[:] = geo.prepare_3d_probe(Sprobe, system='natural').data

        s.model_initialized = True


class ModelManager(object):
    """
    Thin wrapper class which now just interfaces Ptycho with ScanModel. 
    This should probably all be done directly in Ptycho.
    """

    def __init__(self, ptycho, pars):
        """

        Parameters
        ----------
        ptycho: Ptycho
            The parent Ptycho object

        pars : dict or Param
            The .scans tree of the :any:`Ptycho` parameters.
        """
        assert ptycho is not None
        self.ptycho = ptycho

        # Create scan model objects
        self.scans = OrderedDict()
        for label, scan_pars in pars.items():
            # find out which scan model class to instantiate
            if scan_pars.name in u.all_subclasses(ScanModel, names=True):
                cls = eval(scan_pars.name)
            else:
                raise RuntimeError('Could not manage model %s' % scan_pars.name)
            # instantiate!
            self.scans[label] = cls(ptycho=self.ptycho, pars=scan_pars, label=label)

    def _to_dict(self):
        return self.__dict__.copy()

    @classmethod
    def _from_dict(cls, dct):
        # create instance
        inst = cls(None, None)
        # overwrite internal dictionary
        inst.__dict__ = dct
        return inst

    @property
    def data_available(self):
        return any(s.data_available for s in list(self.scans.values()))

    def new_data(self):
        """
        Get all new diffraction patterns and create all views and pods
        accordingly.
        """
        parallel.barrier()

        # Nothing to do if there are no new data.
        if not self.data_available:
            return 'No data'

        logger.info('Processing new data.')

        # Attempt to get new data
        for label, scan in self.scans.items():
            new_data = scan.new_data()



<|MERGE_RESOLUTION|>--- conflicted
+++ resolved
@@ -91,22 +91,18 @@
     default =
     help = Container for sample initialization model
 
-<<<<<<< HEAD
     [subpixel]
     type = str, None
     default = None
     help = Subpixel method imported from u.array_utils, any of linear, fourier, bicubic, or any you add. Will be appled
      to the probe.
 
-
-=======
     [resample]
     type = int, None
     default = 1
     help = Resampling fraction of the image frames w.r.t. diffraction frames
     doc = A resampling of 2 means that the image frame is to be sampled (in the detector plane) twice
           as densely as the raw diffraction data.
->>>>>>> 86e748a4
     """
     _PREFIX = MODEL_PREFIX
 
@@ -362,7 +358,6 @@
         # Adjust storages
         self.ptycho.probe.reformat(True)
         self.ptycho.obj.reformat(True)
-<<<<<<< HEAD
 
         if self.p.subpixel is not None:
             t1 = time.time()
@@ -379,12 +374,10 @@
                 p.ob_view.sp = 0.
             t2 = time.time()
             log(3, "Done updating the subpixel shifts. Took %s seconds" % str(t2-t1))  # this might take a while
-        self.ptycho.exit.reformat()
-
-=======
+
         self.ptycho.exit.reformat(True)
         report_time('reformating')
->>>>>>> 86e748a4
+
         self._initialize_probe(new_probe_ids)
         self._initialize_object(new_object_ids)
         self._initialize_exit(new_pods)
