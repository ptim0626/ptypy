--- conflicted
+++ resolved
@@ -1503,13 +1503,8 @@
         logger.info('Processing new data.')
 
         # Attempt to get new data
-<<<<<<< HEAD
-        for label, scan in self.scans.iteritems():
-            new_data = scan.new_data()
-
-
-
-=======
         for label, scan in self.scans.items():
             new_data = scan.new_data()
->>>>>>> 96ab233a
+
+
+
