# -*- coding: utf-8 -*-
"""
Difference Map reconstruction engine.

This file is part of the PTYPY package.

    :copyright: Copyright 2014 by the PTYPY team, see AUTHORS.
    :license: GPLv2, see LICENSE for details.
"""
import numpy as np
import time
from .. import utils as u
from ..utils.verbose import logger, log
from ..utils import parallel
from .utils import basic_fourier_update
from . import register
from .base import PositionCorrectionEngine
from .. import defaults_tree
from ..core.manager import Full, Vanilla, Bragg3dModel, BlockVanilla, BlockFull

__all__ = ['DM']

@register()
class DM(PositionCorrectionEngine):
    """
    A full-fledged Difference Map engine.


    Defaults:

    [name]
    default = DM
    type = str
    help =
    doc =

    [alpha]
    default = 1
    type = float
    lowlim = 0.0
    help = Difference map parameter

    [probe_update_start]
    default = 2
    type = int
    lowlim = 0
    help = Number of iterations before probe update starts

    [subpix_start]
    default = 0
    type = int
    lowlim = 0
    help = Number of iterations before starting subpixel interpolation

    [subpix]
    default = 'linear'
    type = str
    help = Subpixel interpolation; 'fourier','linear' or None for no interpolation

    [update_object_first]
    default = True
    type = bool
    help = If True update object before probe

    [overlap_converge_factor]
    default = 0.05
    type = float
    lowlim = 0.0
    help = Threshold for interruption of the inner overlap loop
    doc = The inner overlap loop refines the probe and the object simultaneously. This loop is escaped as soon as the overall change in probe, relative to the first iteration, is less than this value.

    [overlap_max_iterations]
    default = 10
    type = int
    lowlim = 1
    help = Maximum of iterations for the overlap constraint inner loop

    [probe_inertia]
    default = 1e-9
    type = float
    lowlim = 0.0
    help = Weight of the current probe estimate in the update

    [object_inertia]
    default = 1e-4
    type = float
    lowlim = 0.0
    help = Weight of the current object in the update

    [fourier_relax_factor]
    default = 0.05
    type = float
    lowlim = 0.0
    help = If rms error of model vs diffraction data is smaller than this fraction, Fourier constraint is met
    doc = Set this value higher for noisy data.

    [obj_smooth_std]
    default = None
    type = float
    lowlim = 0
    help = Gaussian smoothing (pixel) of the current object prior to update
    doc = If None, smoothing is deactivated. This smoothing can be used to reduce the amplitude of spurious pixels in the outer, least constrained areas of the object.

    [clip_object]
    default = None
    type = tuple
    help = Clip object amplitude into this interval

    [probe_center_tol]
    default = None
    type = float
    lowlim = 0.0
    help = Pixel radius around optical axes that the probe mass center must reside in

    [compute_log_likelihood]
    default = True
    type = bool
    help = A switch for computing the log-likelihood error (this can impact the performance of the engine) 


    """

    SUPPORTED_MODELS = [Full, Vanilla, Bragg3dModel, BlockVanilla, BlockFull]

    def __init__(self, ptycho_parent, pars=None):
        """
        Difference map reconstruction engine.
        """
        super(DM, self).__init__(ptycho_parent, pars)

        # Instance attributes
        self.error = None

        self.ob_buf = None
        self.ob_nrm = None
        self.ob_viewcover = None

        self.pr_buf = None
        self.pr_nrm = None

        self.pbound = None

        # Required to get proper normalization of object inertia
        # The actual value is computed in engine_prepare
        # Another possibility would be to use the maximum value of all probe storages.
        self.mean_power = None

        self.ptycho.citations.add_article(
            title='Probe retrieval in ptychographic coherent diffractive imaging',
            author='Thibault et al.',
            journal='Ultramicroscopy',
            volume=109,
            year=2009,
            page=338,
            doi='10.1016/j.ultramic.2008.12.011',
            comment='The difference map reconstruction algorithm',
        )

    def engine_initialize(self):
        """
        Prepare for reconstruction.
        """
        super(DM, self).engine_initialize()

        self.error = []

        # Generate container copies
        self.ob_buf = self.ob.copy(self.ob.ID + '_alt', fill=0.)
        self.ob_nrm = self.ob.copy(self.ob.ID + '_nrm', fill=0., dtype='real')
        self.ob_viewcover = self.ob.copy(self.ob.ID + '_vcover', fill=0.)

        self.pr_buf = self.pr.copy(self.pr.ID + '_alt', fill=0.)
        self.pr_nrm = self.pr.copy(self.pr.ID + '_nrm', fill=0., dtype='real')

    def engine_prepare(self):

        """
        Last minute initialization.

        Everything that needs to be recalculated when new data arrives.
        """
<<<<<<< HEAD

        if self.ptycho.new_data:

            # recalculate everything
            self.pbound = {}
            mean_power = 0.
            self.pbound_scan = {}
            for s in self.di.storages.values():
                pb = .25 * self.p.fourier_relax_factor**2 * s.pbound_stub
                if not self.pbound_scan.get(s.label):
                    self.pbound_scan[s.label] = pb
                else:
                    self.pbound_scan[s.label] = \
                        max(pb, self.pbound_scan[s.label])
                self.pbound[s.ID] = pb
                mean_power += s.mean_power
            self.mean_power = mean_power / len(self.di.storages)
=======
        self.pbound = {}
        mean_power = 0.
        for name, s in self.di.storages.items():
            self.pbound[name] = (.25 * self.p.fourier_relax_factor**2 * s.pbound_stub)
            mean_power += s.mean_power
        self.mean_power = mean_power / len(self.di.storages)
>>>>>>> 82759fd5

        # Fill object with coverage of views
        for name, s in self.ob_viewcover.storages.items():
            s.fill(s.get_view_coverage())

    def engine_iterate(self, num=1):
        """
        Compute `num` iterations.
        """
        to = 0.
        tf = 0.
        tp = 0.
        for it in range(num):
            t1 = time.time()

            # Fourier update
            error_dct = self.fourier_update()

            t2 = time.time()
            tf += t2 - t1

            # Overlap update
            self.overlap_update()

            t3 = time.time()
            to += t3 - t2

            # Position update
            self.position_update()

            t4 = time.time()
            tp += t4 - t3

            # count up
            self.curiter +=1

        logger.info('Time spent in Fourier update: %.2f' % tf)
        logger.info('Time spent in Overlap update: %.2f' % to)
        logger.info('Time spent in Position update: %.2f' % tp)
        error = parallel.gather_dict(error_dct)
        return error

    def engine_finalize(self):
        """
        Try deleting ever helper container.
        """
        super(DM, self).engine_finalize()

        containers = [
            self.ob_buf,
            self.ob_nrm,
            self.ob_viewcover,
            self.pr_buf,
            self.pr_nrm]

        for c in containers:
            logger.debug('Attempt to remove container %s' % c.ID)
            del self.ptycho.containers[c.ID]
        #    IDM.used.remove(c.ID)

        del self.ob_buf
        del self.ob_nrm
        del self.ob_viewcover
        del self.pr_buf
        del self.pr_nrm

        del containers

    def fourier_update(self):
        """
        DM Fourier constraint update (including DM step).
        """
        error_dct = {}
        for name, di_view in self.di.views.items():
            if not di_view.active:
                continue
            #pbound = self.pbound[di_view.storage.ID]
            pbound = self.pbound_scan[di_view.storage.label]
            error_dct[name] = basic_fourier_update(di_view,
                                                   pbound=pbound,
                                                   alpha=self.p.alpha,
                                                   LL_error=self.p.compute_log_likelihood)
        return error_dct

    def clip_object(self, ob):
        # Clip object (This call takes like one ms. Not time critical)
        if self.p.clip_object is not None:
            clip_min, clip_max = self.p.clip_object
            ampl_obj = np.abs(ob.data)
            phase_obj = np.exp(1j * np.angle(ob.data))
            too_high = (ampl_obj > clip_max)
            too_low = (ampl_obj < clip_min)
            ob.data[too_high] = clip_max * phase_obj[too_high]
            ob.data[too_low] = clip_min * phase_obj[too_low]

    def overlap_update(self):
        """
        DM overlap constraint update.
        """
        # Condition to update probe
        do_update_probe = (self.p.probe_update_start <= self.curiter)

        for inner in range(self.p.overlap_max_iterations):
            pre_str = 'Iteration (Overlap) #%02d:  ' % inner

            # Update object first
            if self.p.update_object_first or (inner > 0) or not do_update_probe:
                # Update object
                log(4, pre_str + '----- object update -----')
                self.object_update()

            # Exit if probe should not be updated yet
            if not do_update_probe:
                break

            # Update probe
            log(4, pre_str + '----- probe update -----')
            change = self.probe_update()
            log(4, pre_str + 'change in probe is %.3f' % change)

            # Recenter the probe
            self.center_probe()

            # Stop iteration if probe change is small
            if change < self.p.overlap_converge_factor:
                break

    def center_probe(self):
        if self.p.probe_center_tol is not None:
            for name, s in self.pr.storages.items():
                c1 = u.mass_center(u.abs2(s.data).sum(0))
                c2 = np.asarray(s.shape[-2:]) // 2
                # fft convention should however use geometry instead
                if u.norm(c1 - c2) < self.p.probe_center_tol:
                    break
                # SC: possible BUG here, wrong input parameter
                s.data[:] = u.shift_zoom(s.data,
                                         (1.,) * 3,
                                         (0, c1[0], c1[1]),
                                         (0, c2[0], c2[1]))

                log(4,'Probe recentered from %s to %s'
                            % (str(tuple(c1)), str(tuple(c2))))

    def object_update(self):
        """
        DM object update.
        """
        ob = self.ob
        ob_nrm = self.ob_nrm

        # Fill container
        if not parallel.master:
            ob.fill(0.0)
            ob_nrm.fill(0.)
        else:
            for name, s in self.ob.storages.items():
                # The amplitude of the regularization term has to be scaled with the
                # power of the probe (which is estimated from the power in diffraction patterns).
                # This estimate assumes that the probe power is uniformly distributed through the
                # array and therefore underestimate the strength of the probe terms.
                cfact = self.p.object_inertia * self.mean_power
                if self.p.obj_smooth_std is not None:
                    logger.info(
                        'Smoothing object, average cfact is %.2f'
                        % np.mean(cfact).real)
                    smooth_mfs = [0,
                                  self.p.obj_smooth_std,
                                  self.p.obj_smooth_std]
                    s.data[:] = cfact * u.c_gf(s.data, smooth_mfs)
                else:
                    s.data[:] = s.data * cfact

                ob_nrm.storages[name].fill(cfact)

        # DM update per node
        for name, pod in self.pods.items():
            if not pod.active:
                continue
            pod.object += pod.probe.conj() * pod.exit * pod.object_weight
            ob_nrm[pod.ob_view] += u.abs2(pod.probe) * pod.object_weight

        # Distribute result with MPI
        for name, s in self.ob.storages.items():
            # Get the np arrays
            nrm = ob_nrm.storages[name].data
            parallel.allreduce(s.data)
            parallel.allreduce(nrm)
            s.data /= nrm

            # A possible (but costly) sanity check would be as follows:
            # if all((np.abs(nrm)-np.abs(cfact))/np.abs(cfact) < 1.):
            #    logger.warning('object_inertia seem too high!')
            self.clip_object(s)

    def probe_update(self):
        """
        DM probe update.
        """
        pr = self.pr
        pr_nrm = self.pr_nrm
        pr_buf = self.pr_buf

        # Fill container
        # "cfact" fill
        # BE: was this asymmetric in original code
        # only because of the number of MPI nodes ?
        if parallel.master:
            for name, s in pr.storages.items():
                # Instead of Npts_scan, the number of views should be considered
                # Please note that a call to s.views may be
                # slow for many views in the probe.
                cfact = self.p.probe_inertia * len(s.views) / s.data.shape[0]
                s.data[:] = cfact * s.data
                pr_nrm.storages[name].fill(cfact)
        else:
            pr.fill(0.0)
            pr_nrm.fill(0.0)

        # DM update per node
        for name, pod in self.pods.items():
            if not pod.active:
                continue
            pod.probe += pod.object.conj() * pod.exit * pod.probe_weight
            pr_nrm[pod.pr_view] += u.abs2(pod.object) * pod.probe_weight

        change = 0.

        # Distribute result with MPI
        for name, s in pr.storages.items():
            # MPI reduction of results
            nrm = pr_nrm.storages[name].data
            parallel.allreduce(s.data)
            parallel.allreduce(nrm)
            s.data /= nrm

            # Apply probe support if requested
            self.support_constraint(s)

            # Compute relative change in probe
            buf = pr_buf.storages[name].data
            change += u.norm2(s.data - buf) / u.norm2(s.data)

            # Fill buffer with new probe
            buf[:] = s.data

        return np.sqrt(change / len(pr.storages))<|MERGE_RESOLUTION|>--- conflicted
+++ resolved
@@ -179,8 +179,6 @@
 
         Everything that needs to be recalculated when new data arrives.
         """
-<<<<<<< HEAD
-
         if self.ptycho.new_data:
 
             # recalculate everything
@@ -197,14 +195,6 @@
                 self.pbound[s.ID] = pb
                 mean_power += s.mean_power
             self.mean_power = mean_power / len(self.di.storages)
-=======
-        self.pbound = {}
-        mean_power = 0.
-        for name, s in self.di.storages.items():
-            self.pbound[name] = (.25 * self.p.fourier_relax_factor**2 * s.pbound_stub)
-            mean_power += s.mean_power
-        self.mean_power = mean_power / len(self.di.storages)
->>>>>>> 82759fd5
 
         # Fill object with coverage of views
         for name, s in self.ob_viewcover.storages.items():
