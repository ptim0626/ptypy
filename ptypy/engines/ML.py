# -*- coding: utf-8 -*-
"""
Maximum Likelihood reconstruction engine.

TODO:
 * Implement other regularizers

This file is part of the PTYPY package.

    :copyright: Copyright 2014 by the PTYPY team, see AUTHORS.
    :license: GPLv2, see LICENSE for details.
"""
import numpy as np
import time
from .. import utils as u
from ..utils.verbose import logger
from ..utils import parallel
from engine_utils import Cnorm2, Cdot
from . import BaseEngine

__all__ = ['ML']

DEFAULT = u.Param(
    ML_type='gaussian',
    floating_intensities=False,
    intensity_renormalization=1.,
    reg_del2=False,
    reg_del2_amplitude=.01,
    smooth_gradient=0,
    scale_precond=False,
    scale_probe_object=1.
)


class ML(BaseEngine):

    DEFAULT = DEFAULT

    def __init__(self, ptycho_parent, pars=None):
        """
        Maximum likelihood reconstruction engine.
        """
        if pars is None:
            pars = DEFAULT.copy()

        super(ML, self).__init__(ptycho_parent, pars)

        # Instance attributes

        # Object gradient
        self.ob_grad = None

        # Object minimization direction
        self.ob_h = None

        # Probe gradient
        self.pr_grad = None

        # Probe minimization direction
        self.pr_h = None

        # Other
        self.tmin = None
        self.ML_model = None
        self.smooth_gradient = None

    def engine_initialize(self):
        """
        Prepare for ML reconstruction.
        """

        # Object gradient and minimization direction
        self.ob_grad = self.ob.copy(self.ob.ID + '_grad', fill=0.)
        self.ob_h = self.ob.copy(self.ob.ID + '_h', fill=0.)

        # Probe gradient and minimization direction
        self.pr_grad = self.pr.copy(self.pr.ID + '_grad', fill=0.)
        self.pr_h = self.pr.copy(self.pr.ID + '_h', fill=0.)

        self.tmin = 1.

        # Create noise model
        if self.p.ML_type.lower() == "gaussian":
            self.ML_model = ML_Gaussian(self)
        elif self.p.ML_type.lower() == "poisson":
            self.ML_model = ML_Gaussian(self)
        elif self.p.ML_type.lower() == "euclid":
            self.ML_model = ML_Gaussian(self)
        else:
            raise RuntimeError("Unsupported ML_type: '%s'" % self.p.ML_type)

        # Other options
        self.smooth_gradient = prepare_smoothing_preconditioner(
            self.p.smooth_gradient)

    def engine_prepare(self):
        """
        Last minute initialization, everything, that needs to be recalculated,
        when new data arrives.
        """
        # - # fill object with coverage of views
        # - for name,s in self.ob_viewcover.S.iteritems():
        # -    s.fill(s.get_view_coverage())
        pass

    def engine_iterate(self, num=1):
        """
        Compute `num` iterations.
        """
        ########################
        # Compute new gradient
        ########################
        tg = 0.
        tc = 0.
        ta = time.time()
        for it in range(num):
            t1 = time.time()
            new_ob_grad, new_pr_grad, error_dct = self.ML_model.new_grad()
            tg += time.time() - t1

            if self.p.probe_update_start <= self.curiter:
                # SS: this chunk should not go here: it should apply
                # to self.pr rather than (or beside) new_pr_grad [20170817]
                """
                # Apply probe support if needed
                for name, s in new_pr_grad.storages.iteritems():
                    support = self.probe_support.get(name)
                    if support is not None:
                        s.data *= support
                """
                logger.info('Skipping probe support application to '
                    + 'new_pr_grad: applied later to self.pr instead.')
            else:
                new_pr_grad.fill(0.)

            # Smoothing preconditioner
            # !!! Lets make this consistent with
            # the smoothing already done in DM
            # if self.smooth_gradient:
            #     for name, s in new_ob_grad.storages.iteritems():
            #         s.data[:] = self.smooth_gradient(s.data)

            # probe/object rescaling
            if self.p.scale_precond:
                scale_p_o = (self.p.scale_probe_object * Cnorm2(new_ob_grad)
                             / Cnorm2(new_pr_grad))
                logger.debug('Scale P/O: %6.3g' % scale_p_o)
            else:
                scale_p_o = self.p.scale_probe_object

            ############################
            # Compute next conjugate
            ############################
            if self.curiter == 0:
                bt = 0.
            else:
                bt_num = (scale_p_o
                          * (Cnorm2(new_pr_grad)
                             - np.real(Cdot(new_pr_grad, self.pr_grad)))
                          + (Cnorm2(new_ob_grad)
                             - np.real(Cdot(new_ob_grad, self.ob_grad))))

                bt_denom = scale_p_o*Cnorm2(self.pr_grad) + Cnorm2(self.ob_grad)

                bt = max(0, bt_num/bt_denom)

            # verbose(3,'Polak-Ribiere coefficient: %f ' % bt)

            self.ob_grad << new_ob_grad
            self.pr_grad << new_pr_grad
            """
            for name, s in self.ob_grad.storages.iteritems():
                s.data[:] = new_ob_grad.storages[name].data
            for name, s in self.pr_grad.storages.iteritems():
                s.data[:] = new_pr_grad.storages[name].data
            """
            # 3. Next conjugate
            self.ob_h *= bt / self.tmin
            self.ob_h -= self.ob_grad
            self.pr_h *= bt / self.tmin
            self.pr_grad *= scale_p_o
            self.pr_h -= self.pr_grad
            """
            for name,s in self.ob_h.storages.iteritems():
                s.data *= bt
                s.data -= self.ob_grad.storages[name].data

            for name,s in self.pr_h.storages.iteritems():
                s.data *= bt
                s.data -= scale_p_o * self.pr_grad.storages[name].data
            """
            # 3. Next conjugate
            # ob_h = self.ob_h
            # ob_h *= bt

            # Smoothing preconditioner not implemented.
            # if self.smooth_gradient:
            #    ob_h -= object_smooth_filter(grad_obj)
            # else:
            #    ob_h -= ob_grad

            # ob_h -= ob_grad
            # pr_h *= bt
            # pr_h -= scale_p_o * pr_grad

            # Minimize - for now always use quadratic approximation
            # (i.e. single Newton-Raphson step)
            # In principle, the way things are now programmed this part
            # could be iterated over in a real NR style.
            t2 = time.time()
            B = self.ML_model.poly_line_coeffs(self.ob_h, self.pr_h)
            tc += time.time() - t2

            if np.isinf(B).any() or np.isnan(B).any():
                logger.warning(
                    'Warning! inf or nan found! Trying to continue...')
                B[np.isinf(B)] = 0.
                B[np.isnan(B)] = 0.

            self.tmin = -.5 * B[1] / B[2]
            self.ob_h *= self.tmin
            self.pr_h *= self.tmin
            self.ob += self.ob_h
            self.pr += self.pr_h
            """
            for name,s in self.ob.storages.iteritems():
                s.data += tmin*self.ob_h.storages[name].data
            for name,s in self.pr.storages.iteritems():
                s.data += tmin*self.pr_h.storages[name].data
            """
            # Newton-Raphson loop would end here
<<<<<<< HEAD
            
            # SS: applying probe support could(/should) go here [20170817]
            if self.p.probe_update_start <= self.curiter:
                # Apply probe support if needed
                for name, s in self.pr.storages.iteritems():
                    support = self.probe_support.get(name)
                    if support is not None: 
                        s.data *= support
            
=======

>>>>>>> c5bbf424
            # increase iteration counter
            self.curiter +=1

        logger.info('Time spent in gradient calculation: %.2f' % tg)
        logger.info('  ....  in coefficient calculation: %.2f' % tc)
        return error_dct  # np.array([[self.ML_model.LL[0]] * 3])

    def engine_finalize(self):
        """
        Delete temporary containers.
        """
        del self.ptycho.containers[self.ob_grad.ID]
        del self.ob_grad
        del self.ptycho.containers[self.ob_h.ID]
        del self.ob_h
        del self.ptycho.containers[self.pr_grad.ID]
        del self.pr_grad
        del self.ptycho.containers[self.pr_h.ID]
        del self.pr_h


class ML_Gaussian(object):
    """
    """

    def __init__(self, MLengine):
        """
        Core functions for ML computation using a Gaussian model.
        """
        self.engine = MLengine

        # Transfer commonly used attributes from ML engine
        self.di = self.engine.di
        self.p = self.engine.p
        self.ob = self.engine.ob
        self.pr = self.engine.pr

        if self.p.intensity_renormalization is None:
            self.Irenorm = 1.
        else:
            self.Irenorm = self.p.intensity_renormalization

        # Create working variables
        # New object gradient
        self.ob_grad = self.engine.ob.copy(self.ob.ID + '_ngrad', fill=0.)
        # New probe gradient
        self.pr_grad = self.engine.pr.copy(self.pr.ID + '_ngrad', fill=0.)
        self.LL = 0.

        # Gaussian model requires weights
        # TODO: update this part of the code once actual weights are passed in the PODs
        self.weights = self.engine.di.copy(self.engine.di.ID + '_weights')
        # FIXME: This part needs to be updated once statistical weights are properly
        # supported in the data preparation.
        for name, di_view in self.di.views.iteritems():
            if not di_view.active:
                continue
            self.weights[di_view] = (self.Irenorm * di_view.pod.ma_view.data
                                     / (1./self.Irenorm + di_view.data))

        # Useful quantities
        self.tot_measpts = sum(s.data.size
                               for s in self.di.storages.values())
        self.tot_power = self.Irenorm * sum(s.tot_power
                                            for s in self.di.storages.values())
        # Prepare regularizer
        # has_regularizer = self.p.reg_del2 or self.p.reg_object_positivity or ...

        if self.p.reg_del2:
            obj_Npix = self.ob.size
            expected_obj_var = obj_Npix / self.tot_power  # Poisson
            reg_rescale = self.tot_measpts / (8. * obj_Npix * expected_obj_var)
            logger.debug(
                'Rescaling regularization amplitude using '
                'the Poisson distribution assumption.')
            logger.debug('Factor: %8.5g' % reg_rescale)
            reg_del2_amplitude = self.p.reg_del2_amplitude * reg_rescale
            self.regularizer = Regul_del2(amplitude=reg_del2_amplitude)
        else:
            self.regularizer = None

    def __del__(self):
        """
        Clean up routine
        """
        # Delete containers
        del self.engine.ptycho.containers[self.weights.ID]
        del self.weights
        del self.engine.ptycho.containers[self.ob_grad.ID]
        del self.ob_grad
        del self.engine.ptycho.containers[self.pr_grad.ID]
        del self.pr_grad

        # Remove working attributes
        for name, diff_view in self.di.views.iteritems():
            if not diff_view.active:
                continue
            try:
                del diff_view.float_intens_coeff
                del diff_view.error
            except:
                pass

    def new_grad(self):
        """
        Compute a new gradient direction according to a Gaussian noise model.

        Note: The negative log-likelihood and local errors are also computed
        here.
        """
        self.ob_grad.fill(0.)
        self.pr_grad.fill(0.)

        # We need an array for MPI
        LL = np.array([0.])
        error_dct = {}

        # Outer loop: through diffraction patterns
        for dname, diff_view in self.di.views.iteritems():
            if not diff_view.active:
                continue

            # Weights and intensities for this view
            w = self.weights[diff_view]
            I = diff_view.data

            Imodel = np.zeros_like(I)
            f = {}

            # First pod loop: compute total intensity
            for name, pod in diff_view.pods.iteritems():
                if not pod.active:
                    continue
                f[name] = pod.fw(pod.probe * pod.object)
                Imodel += u.abs2(f[name])

            # Floating intensity option
            if self.p.floating_intensities:
                diff_view.float_intens_coeff = ((w * Imodel * I).sum()
                                                / (w * Imodel**2).sum())
                Imodel *= diff_view.float_intens_coeff

            DI = Imodel - I

            # Second pod loop: gradients computation
            LLL = np.sum((w * DI**2).astype(np.float64))
            for name, pod in diff_view.pods.iteritems():
                if not pod.active:
                    continue
                xi = pod.bw(w * DI * f[name])
                self.ob_grad[pod.ob_view] += 2. * xi * pod.probe.conj()
                self.pr_grad[pod.pr_view] += 2. * xi * pod.object.conj()

                # Negative log-likelihood term
                # LLL += (w * DI**2).sum()

            # LLL
            diff_view.error = LLL
            error_dct[dname] = np.array([0, LLL / np.prod(DI.shape), 0])
            LL += LLL

        # MPI reduction of gradients
        self.ob_grad.allreduce()
        self.pr_grad.allreduce()
        """
        for name, s in ob_grad.storages.iteritems():
            parallel.allreduce(s.data)
        for name, s in pr_grad.storages.iteritems():
            parallel.allreduce(s.data)
        """
        parallel.allreduce(LL)

        # Object regularizer
        if self.regularizer:
            for name, s in self.ob.storages.iteritems():
                self.ob_grad.storages[name].data += self.regularizer.grad(
                    s.data)

        self.LL = LL / self.tot_measpts

        return self.ob_grad, self.pr_grad, error_dct

    def poly_line_coeffs(self, ob_h, pr_h):
        """
        Compute the coefficients of the polynomial for line minimization
        in direction h
        """

        B = np.zeros((3,), dtype=np.longdouble)
        Brenorm = 1. / self.LL[0]**2

        # Outer loop: through diffraction patterns
        for dname, diff_view in self.di.views.iteritems():
            if not diff_view.active:
                continue

            # Weights and intensities for this view
            w = self.weights[diff_view]
            I = diff_view.data

            A0 = None
            A1 = None
            A2 = None

            for name, pod in diff_view.pods.iteritems():
                if not pod.active:
                    continue
                f = pod.fw(pod.probe * pod.object)
                a = pod.fw(pod.probe * ob_h[pod.ob_view]
                           + pr_h[pod.pr_view] * pod.object)
                b = pod.fw(pr_h[pod.pr_view] * ob_h[pod.ob_view])

                if A0 is None:
                    A0 = u.abs2(f).astype(np.longdouble)
                    A1 = 2 * np.real(f * a.conj()).astype(np.longdouble)
                    A2 = (2 * np.real(f * b.conj()).astype(np.longdouble)
                          + u.abs2(a).astype(np.longdouble))
                else:
                    A0 += u.abs2(f)
                    A1 += 2 * np.real(f * a.conj())
                    A2 += 2 * np.real(f * b.conj()) + u.abs2(a)

            if self.p.floating_intensities:
                A0 *= diff_view.float_intens_coeff
                A1 *= diff_view.float_intens_coeff
                A2 *= diff_view.float_intens_coeff
            A0 -= I

            B[0] += np.dot(w.flat, (A0**2).flat) * Brenorm
            B[1] += np.dot(w.flat, (2 * A0 * A1).flat) * Brenorm
            B[2] += np.dot(w.flat, (A1**2 + 2*A0*A2).flat) * Brenorm

        parallel.allreduce(B)

        # Object regularizer
        if self.regularizer:
            for name, s in self.ob.storages.iteritems():
                B += Brenorm * self.regularizer.poly_line_coeffs(
                    ob_h.storages[name].data, s.data)

        self.B = B

        return B

# Regul class does not exist, replace by objectclass
# class Regul_del2(Regul):


class Regul_del2(object):
    """\
    Squared gradient regularizer (Gaussian prior).

    This class applies to any numpy array.
    """
    def __init__(self, amplitude, axes=[-2, -1]):
        # Regul.__init__(self, axes)
        self.axes = axes
        self.amplitude = amplitude
        self.delxy = None

    def grad(self, x):
        """
        Compute and return the regularizer gradient given the array x.
        """
        ax0, ax1 = self.axes
        del_xf = u.delxf(x, axis=ax0)
        del_yf = u.delxf(x, axis=ax1)
        del_xb = u.delxb(x, axis=ax0)
        del_yb = u.delxb(x, axis=ax1)

        self.delxy = [del_xf, del_yf, del_xb, del_yb]
        self.g = 2. * self.amplitude*(del_xb + del_yb - del_xf - del_yf)

        return self.g

    def poly_line_coeffs(self, h, x=None):
        ax0, ax1 = self.axes
        if x is None:
            del_xf, del_yf, del_xb, del_yb = self.delxy
        else:
            del_xf = u.delxf(x, axis=ax0)
            del_yf = u.delxf(x, axis=ax1)
            del_xb = u.delxb(x, axis=ax0)
            del_yb = u.delxb(x, axis=ax1)

        hdel_xf = u.delxf(h, axis=ax0)
        hdel_yf = u.delxf(h, axis=ax1)
        hdel_xb = u.delxb(h, axis=ax0)
        hdel_yb = u.delxb(h, axis=ax1)

        c0 = self.amplitude * (u.norm2(del_xf)
                               + u.norm2(del_yf)
                               + u.norm2(del_xb)
                               + u.norm2(del_yb))

        c1 = 2 * self.amplitude * np.real(np.vdot(del_xf, hdel_xf)
                                          + np.vdot(del_yf, hdel_yf)
                                          + np.vdot(del_xb, hdel_xb)
                                          + np.vdot(del_yb, hdel_yb))

        c2 = self.amplitude * (u.norm2(hdel_xf)
                               + u.norm2(hdel_yf)
                               + u.norm2(hdel_xb)
                               + u.norm2(hdel_yb))

        self.coeff = np.array([c0, c1, c2])
        return self.coeff


def prepare_smoothing_preconditioner(amplitude):
    """
    Factory for smoothing preconditioner.
    """
    if amplitude == 0.:
        return None

    class GaussFilt:
        def __init__(self, sigma):
            self.sigma = sigma

        def __call__(self, x):
            y = np.empty_like(x)
            sh = x.shape
            xf = x.reshape((-1,) + sh[-2:])
            yf = y.reshape((-1,) + sh[-2:])
            for i in range(len(xf)):
                yf[i] = gaussian_filter(xf[i], self.sigma)
            return y

    from scipy.signal import correlate2d

    class HannFilt:
        def __call__(self, x):
            y = np.empty_like(x)
            sh = x.shape
            xf = x.reshape((-1,) + sh[-2:])
            yf = y.reshape((-1,) + sh[-2:])
            for i in range(len(xf)):
                yf[i] = correlate2d(xf[i],
                                    np.array([[.0625, .125, .0625],
                                              [.125, .25, .125],
                                              [.0625, .125, .0625]]),
                                    mode='same')
            return y

    if amplitude > 0.:
        logger.debug(
            'Using a smooth gradient filter (Gaussian blur - only for ML)')
        return GaussFilt(amplitude)

    elif amplitude < 0.:
        logger.debug(
            'Using a smooth gradient filter (Hann window - only for ML)')
        return HannFilt()<|MERGE_RESOLUTION|>--- conflicted
+++ resolved
@@ -229,8 +229,7 @@
                 s.data += tmin*self.pr_h.storages[name].data
             """
             # Newton-Raphson loop would end here
-<<<<<<< HEAD
-            
+
             # SS: applying probe support could(/should) go here [20170817]
             if self.p.probe_update_start <= self.curiter:
                 # Apply probe support if needed
@@ -239,9 +238,6 @@
                     if support is not None: 
                         s.data *= support
             
-=======
-
->>>>>>> c5bbf424
             # increase iteration counter
             self.curiter +=1
 
