# -*- coding: utf-8 -*-
"""\
Engine-specific utilities.
This could be compiled, or GPU accelerated.

This file is part of the PTYPY package.

    :copyright: Copyright 2014 by the PTYPY team, see AUTHORS.
    :license: GPLv2, see LICENSE for details.
"""
import numpy as np
from .. import utils as u
from .. import parallel
from scipy.sparse.linalg import eigsh


# This dynamic loas could easily be generalized to other types.
def dynamic_load(path, baselist, fail_silently = True):
    """
    Load an derivatives `of baselist` dynamically from .py files in the given path.

    :param path: Path to Python files.
    """
    
    import os
    import glob
    import re
    from importlib.machinery import SourceFileLoader

    # Loop through paths
    engine_path = {}
    
    try:
        # Complete directory path
        directory = os.path.abspath(os.path.expanduser(path))
    
        if not os.path.exists(directory):
            # Continue silently
            raise IOError('Engine path %s does not exist.'
                           % str(directory))
    
        # Get list of python files
        py_files = glob.glob(directory + '/*.py')
        if not py_files:
            raise IOError('Directory %s does not contain Python files,' 
                                            % str(directory))
    
        # Loop through files to find engines
        for filename in py_files:
            modname = os.path.splitext(os.path.split(filename)[-1])[0]
    
            # Find classes
            res = re.findall(
                '^class (.*)\((.*)\)', file(filename, 'r').read(), re.M)
    
            for classname, basename in res:
                if (basename in baselist) and classname not in baselist:
                    # Match!
                    engine_path[classname] = (modname, filename)
                    u.logger.info("Found Engine '%s' in file '%s'"
                                  % (classname, filename))
    
        # Load engines that have been found
        for classname, mf in engine_path.items():
    
            # Import module
            modname, filename = mf
            print(modname, filename)
            engine_module = SourceFileLoader(modname, filename).load_module()

    except Exception as e:
        if not fail_silently:
            u.logger.warning("Attempt at loading Engines dynamically failed")
            import sys
            import traceback
            ex_type, ex, tb = sys.exc_info()
            u.logger.warning(traceback.format_exc(tb))


def basic_fourier_update(diff_view, pbound=None, alpha=1., LL_error=True):
    """\
    Fourier update a single view using its associated pods.
    Updates on all pods' exit waves.

    Parameters
    ----------
    diff_view : View
        View to diffraction data

    alpha : float, optional
        Mixing between old and new exit wave. Valid interval ``[0, 1]``

    pbound : float, optional
        Power bound. Fourier update is bypassed if the quadratic deviation
        between diffraction data and `diff_view` is below this value.
        If ``None``, fourier update always happens.

    LL_error : bool
        If ``True``, calculates log-likelihood and puts it in the last entry
        of the returned error vector, else puts in ``0.0``

    Returns
    -------
    error : ndarray
        1d array, ``error = np.array([err_fmag, err_phot, err_exit])``.

        - `err_fmag`, Fourier magnitude error; quadratic deviation from
          root of experimental data
        - `err_phot`, quadratic deviation from experimental data (photons)
        - `err_exit`, quadratic deviation of exit waves before and after
          Fourier iteration
    """
    # Prepare dict for storing propagated waves
    f = {}

    # Buffer for accumulated photons
    af2 = np.zeros_like(diff_view.data)

    # Get measured data
    I = diff_view.data

    # Get the mask
    fmask = diff_view.pod.mask

    # For log likelihood error
    if LL_error is True:
        LL = np.zeros_like(diff_view.data)
        for name, pod in diff_view.pods.items():
            LL += pod.downsample(u.abs2(pod.fw(pod.probe * pod.object)))
        err_phot = (np.sum(fmask * (LL - I)**2 / (I + 1.))
                    / np.prod(LL.shape))
    else:
        err_phot = 0.

    # Propagate the exit waves
    for name, pod in diff_view.pods.items():
        if not pod.active:
            continue
        f[name] = pod.fw((1 + alpha) * pod.probe * pod.object
                         - alpha * pod.exit)
        af2 += pod.downsample(u.abs2(f[name]))

    fmag = np.sqrt(np.abs(I))
    af = np.sqrt(af2)

    # Fourier magnitudes deviations
    fdev = af - fmag
    err_fmag = np.sum(fmask * fdev**2) / fmask.sum()
    err_exit = 0.

    if pbound is None:
        # No power bound
        fm = (1 - fmask) + fmask * fmag / (af + 1e-10)
        for name, pod in diff_view.pods.items():
            if not pod.active:
                continue
            df = pod.bw(pod.upsample(fm) * f[name]) - pod.probe * pod.object
            pod.exit += df
            err_exit += np.mean(u.abs2(df))
    elif err_fmag > pbound:
        # Power bound is applied
        renorm = np.sqrt(pbound / err_fmag)
        fm = (1 - fmask) + fmask * (fmag + fdev * renorm) / (af + 1e-10)
        for name, pod in diff_view.pods.items():
            if not pod.active:
                continue
            df = pod.bw(pod.upsample(fm) * f[name]) - pod.probe * pod.object
            pod.exit += df
            err_exit += np.mean(u.abs2(df))
    else:
        # Within power bound so no constraint applied.
        for name, pod in diff_view.pods.items():
            if not pod.active:
                continue
            df = alpha * (pod.probe * pod.object - pod.exit)
            pod.exit += df
            err_exit += np.mean(u.abs2(df))

    if pbound is not None:
        # rescale the fmagnitude error to some meaning !!!
        # PT: I am not sure I agree with this.
        err_fmag /= pbound

    return np.array([err_fmag, err_phot, err_exit])


def reduce_dimension(a, dim, local_indices=None):
    """
    Apply a low-rank approximation on a.

    :param a:
     3D numpy array.

    :param dim:
     The number of dimensions to retain. The case dim=0 (which would
     just reduce all layers to a mean) is not implemented.

    :param local_indices:
     Used for Containers distributed across nodes. Local indices of
     the current node.

    :return: [reduced array, modes, coefficients]
     Where:
      - reduced array is the result of dimensionality reduction
         (same shape as a)
      - modes: 3D array of length dim containing eigenmodes
         (aka singular vectors)
      - coefficients: 2D matrix representing the decomposition of a.
    """
    if local_indices is None:  # No MPI - generate a list of indices
        Nl = len(a)
        local_indices = range(Nl)
    # Distributed array - share info between nodes to compute
    # totalsize of matrix
    else:
        assert len(a) == len(local_indices)
        Nl = parallel.allreduce(len(local_indices))

    # Create the matrix to diagonalise
    M = np.zeros((Nl, Nl), dtype=complex)

    size = parallel.size
    rank = parallel.rank

    # Communication takes a different form if size is even or odd
    size_is_even = (size == 2 * (size // 2))

    # Using Round-Robin pairing to optimise parallelism
    if size_is_even:
        peer_nodes = np.roll(np.arange(size - 1), rank)
        peer_nodes[peer_nodes == rank] = size - 1
        if rank == size - 1:
            peer_nodes = ((size // 2) * np.arange(size - 1)) % (size - 1)
    else:
        peer_nodes = np.roll(np.arange(size), rank)

    # Even size means that local scalar product have all
    # to be done in parallel
    if size_is_even:
        for l0, i0 in enumerate(local_indices):
            for l1, i1 in enumerate(local_indices):
                if i0 > i1:
                    continue
                M[i0, i1] = np.vdot(a[l0], a[l1])
                M[i1, i0] = np.conj(M[i0, i1])

    # Fill matrix by looping through peers and communicate info
    # for scalar products
    for other_rank in peer_nodes:
        if other_rank == rank:
            # local scalar product
            for l0, i0 in enumerate(local_indices):
                for l1, i1 in enumerate(local_indices):
                    if i0 > i1:
                        continue
                    M[i0, i1] = np.vdot(a[l0], a[l1])
                    M[i1, i0] = np.conj(M[i0, i1])
        elif other_rank > rank:
            # Send layer indices
            parallel.send(local_indices, other_rank, tag=0)
            # Send data
            parallel.send(a, other_rank, tag=1)
        else:
            # Receive layer indices
            other_indices = parallel.receive(source=other_rank, tag=0)
            b = parallel.receive(source=other_rank, tag=1)
            # Compute matrix elements
            for l0, i0 in enumerate(local_indices):
                for l1, i1 in enumerate(other_indices):
                    M[i0, i1] = np.vdot(a[l0], b[l1])
                    M[i1, i0] = np.conj(M[i0, i1])

    # Finally group all matrix info
    parallel.allreduce(M)

    # Diagonalise the matrix
    eigval, eigvec = eigsh(M, k=dim + 2, which='LM')

    # Generate the modes
    modes = np.array([sum(a[l] * eigvec[i, k]
        for l, i in enumerate(local_indices)) for k in range(dim)])

    parallel.allreduce(modes)

    # Reconstruct the array
    eigvecc = eigvec.conj()[:,:-2]
    output = np.zeros_like(a)
    for l, i in enumerate(local_indices):
        output[l] = sum(modes[k] * eigvecc[i, k] for k in range(dim))

    return output, modes, eigvecc


def Cnorm2(c):
    """\
    Computes a norm2 on whole container `c`.

    :param Container c: Input
    :returns: The norm2 (*scalar*)

    See also
    --------
    ptypy.utils.math_utils.norm2
    """
    r = 0.
    for name, s in c.storages.items():
        r += u.norm2(s.data)
    return r


def Cdot(c1, c2):
    """\
    Compute the dot product on two containers `c1` and `c2`.
    No check is made to ensure they are of the same kind.

    :param Container c1, c2: Input
    :returns: The dot product (*scalar*)
    """
    r = 0.
    for name, s in c1.storages.items():
        r += np.vdot(c1.storages[name].data.flat, c2.storages[name].data.flat)
    return r
<<<<<<< HEAD


# Hook for subpixel shift
def hook_subpixel_shift_fourier(self, data, sp):
    """
    Fourier space shift
    """
    return u.shift_fourier(data, sp)


def hook_subpixel_shift_linear(self, data, sp):
    """
    Bilinear shift
    """
    return u.shift_interp(data, sp, order=1)


def hook_subpixel_shift_interp(self, data, sp):
    """
    Spline 3 shift
    """
    return u.shift_interp(data, sp)


def hook_subpixel_shift_null(self, data, sp):
    """
    No shift
    """
    return data
=======
>>>>>>> 86e748a4
<|MERGE_RESOLUTION|>--- conflicted
+++ resolved
@@ -320,7 +320,6 @@
     for name, s in c1.storages.items():
         r += np.vdot(c1.storages[name].data.flat, c2.storages[name].data.flat)
     return r
-<<<<<<< HEAD
 
 
 # Hook for subpixel shift
@@ -349,6 +348,4 @@
     """
     No shift
     """
-    return data
-=======
->>>>>>> 86e748a4
+    return data