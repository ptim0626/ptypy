--- conflicted
+++ resolved
@@ -20,34 +20,14 @@
 import dummy
 import DMIP
 import DM_OPR
-<<<<<<< HEAD
-import ML_OPR
-#from ePIE import ePIE
-
-__all__ = ['DM', 'ML', 'BaseEngine']
-
-engine_names = ['Dummy', 'DM_simple', 'DM', 'DM_minimal', 'ML', 'ML_new', 'DMIP', 'DM_OPR', 'ML_OPR']
-=======
 
 __all__ = ['DM', 'ML', 'BaseEngine']
 
 # List of supported engines
 engine_names = ['Dummy', 'DM_simple', 'DM', 'DM_minimal', 'ML', 'ML_new', 'DMIP', 'DM_OPR']
->>>>>>> d9e6657c
 
 # Supported engines defaults
 DEFAULTS = u.Param(
-<<<<<<< HEAD
-    common = COMMON,
-    Dummy = dummy.DEFAULT,
-    DM_simple = DM_simple.DEFAULT,
-    DM = DM.DEFAULT,
-    ML = ML.DEFAULT,
-    DM_minimal = DM_minimal.DEFAULT,
-    DMIP = DMIP.DEFAULT,
-    DM_OPR = DM_OPR.DEFAULT,
-    ML_OPR = ML_OPR.DEFAULT,
-=======
     common=COMMON,
     Dummy=dummy.DEFAULT,
     DM_simple=DM_simple.DEFAULT,
@@ -56,21 +36,10 @@
     DM_minimal=DM_minimal.DEFAULT,
     DMIP=DMIP.DEFAULT,
     DM_OPR=DM_OPR.DEFAULT,
->>>>>>> d9e6657c
 )
 
 # Engine objects
 ENGINES = u.Param(
-<<<<<<< HEAD
-    Dummy = dummy.Dummy,
-    DM_simple = DM_simple.DM_simple,
-    DM = DM.DM,
-    ML = ML.ML,
-    DM_minimal = DM_minimal.DM_minimal,
-    DMIP = DMIP.DMIP,
-    DM_OPR = DM_OPR.DM_OPR,
-    ML_OPR = ML_OPR.ML_OPR1,
-=======
     Dummy=dummy.Dummy,
     DM_simple=DM_simple.DM_simple,
     DM=DM.DM,
@@ -78,7 +47,6 @@
     DM_minimal=DM_minimal.DM_minimal,
     DMIP=DMIP.DMIP,
     DM_OPR=DM_OPR.DM_OPR,
->>>>>>> d9e6657c
 )
 
 
