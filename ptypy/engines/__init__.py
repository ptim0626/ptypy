--- conflicted
+++ resolved
@@ -17,22 +17,16 @@
 import DM_simple
 import ML
 import dummy
-<<<<<<< HEAD
 import DMIP
 import DM_OPR
 import ML_OPR
-=======
 import ePIE
->>>>>>> 1d9405ae
 
 __all__ = ['DM', 'ML', 'ePIE', 'BaseEngine']
 
 # List of supported engines
-<<<<<<< HEAD
-engine_names = ['Dummy', 'DM_simple', 'DM', 'DM_minimal', 'ML', 'ML_new', 'DMIP', 'DM_OPR', 'ML_OPR']
-=======
-engine_names = ['Dummy', 'DM_simple', 'DM', 'ML', 'ML_new', 'ePIE']
->>>>>>> 1d9405ae
+engine_names = ['Dummy', 'DM_simple', 'DM', 'DM_minimal', 'ML', 'ML_new',
+                                        'ePIE', 'DMIP', 'DM_OPR', 'ML_OPR']
 
 # Supported engines defaults
 DEFAULTS = u.Param(
@@ -41,14 +35,11 @@
     DM_simple=DM_simple.DEFAULT,
     DM=DM.DEFAULT,
     ML=ML.DEFAULT,
-<<<<<<< HEAD
     DM_minimal=DM_minimal.DEFAULT,
     DMIP=DMIP.DEFAULT,
     DM_OPR=DM_OPR.DEFAULT,
     ML_OPR=ML_OPR.DEFAULT,
-=======
     ePIE=ePIE.DEFAULT
->>>>>>> 1d9405ae
 )
 
 # Engine objects
@@ -57,14 +48,11 @@
     DM_simple=DM_simple.DM_simple,
     DM=DM.DM,
     ML=ML.ML,
-<<<<<<< HEAD
     DM_minimal=DM_minimal.DM_minimal,
     DMIP=DMIP.DMIP,
     DM_OPR=DM_OPR.DM_OPR,
     ML_OPR=ML_OPR.ML_OPR1,
-=======
     ePIE=ePIE.EPIE
->>>>>>> 1d9405ae
 )
 
 
