# -*- coding: utf-8 -*-
"""
Engines module.

Implements the difference map (DM) and maximum likelihood (ML) reconstruction
algorithms for ptychography.

This file is part of the PTYPY package.

    :copyright: Copyright 2014 by the PTYPY team, see AUTHORS.
    :license: GPLv2, see LICENSE for details.
"""
from .. import utils as u
from .. import defaults_tree
from .utils import *

ENGINES = dict()


def register(name=None):
    """Engine registration decorator"""
    return lambda cls: _register_engine_class(cls, name)

<<<<<<< HEAD

def register(name = None):
    return lambda cls : register_engine_class(cls, name)
=======
>>>>>>> e5442eb4

def _register_engine_class(cls, name=None):
    from ptypy import defaults_tree
    name = cls.__name__ if name is None else name
    ENGINES[name] = cls
    cls = defaults_tree.parse_doc('engine.' + name, True)(cls)
    return cls


def by_name(name):
    if name not in ENGINES.keys():
        raise RuntimeError('Unknown engine: %s' % name)
    return ENGINES[name]

from base import BaseEngine

# These imports should be executable separately
from . import DM
from . import DM_simple
from . import ML
from . import dummy
from . import ePIE

# dynamic load, maybe discarded in future
dynamic_load('./', ['BaseEngine'] + ENGINES.keys(), True)
dynamic_load('~/.ptypy/', ['BaseEngine'] + ENGINES.keys(), True)

    

<|MERGE_RESOLUTION|>--- conflicted
+++ resolved
@@ -21,12 +21,6 @@
     """Engine registration decorator"""
     return lambda cls: _register_engine_class(cls, name)
 
-<<<<<<< HEAD
-
-def register(name = None):
-    return lambda cls : register_engine_class(cls, name)
-=======
->>>>>>> e5442eb4
 
 def _register_engine_class(cls, name=None):
     from ptypy import defaults_tree
