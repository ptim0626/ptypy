--- conflicted
+++ resolved
@@ -148,9 +148,8 @@
     :returns: The dot product (*scalar*)
     """
     r = 0.
-<<<<<<< HEAD
-    for name, s in c1.S.iteritems():
-        r += np.vdot(c1.S[name].data.flat, c2.S[name].data.flat)
+    for name, s in c1.storages.iteritems():
+        r += np.vdot(c1.storages[name].data.flat, c2.storages[name].data.flat)
     return r
 
 
@@ -251,9 +250,4 @@
     for l, i in enumerate(local_indices):
         output[l] = sum(modes[k] * eigvecc[i, k] for k in range(dim))
 
-    return output, modes, eigvecc
-=======
-    for name, s in c1.storages.iteritems():
-        r += np.vdot(c1.storages[name].data.flat, c2.storages[name].data.flat)
-    return r
->>>>>>> 630212e2
+    return output, modes, eigvecc