"""
Longer script-like functions.

This file is part of the PTYPY package.

    :copyright: Copyright 2014 by the PTYPY team, see AUTHORS.
    :license: GPLv2, see LICENSE for details.
"""
import numpy as np
import parallel
import urllib
import urllib2 # TODO: make compatible with python 3.5
import array_utils as au
from scipy import ndimage as ndi
from misc import expect2
# from .. import io # FIXME: SC: when moved here, io fails

__all__ = ['hdr_image', 'diversify', 'cxro_iref', 'xradia_star', 'png2mpg',
           'mass_center', 'phase_from_dpc', 'radial_distribution',
           'stxm_analysis','stxm_init', 'load_from_ptyr', 'remove_hot_pixels']

def diversify(A, noise=None, shift=None, power=1.0):
    """
    Add diversity to 3d numpy array `A`, *acts in-place*.

    Parameters
    ----------
    A : np.array
        Input numpy array.

    noise : 2-tuple or 4-tuple
        For detailed description see :any:`ptypy.utils.parallel.MPInoise2d`

    power : float, tuple
        Relative power of layers with respect to the first (0) layer.
        Can be scalar or tuple / array

    shift : float, tuple
        Relative shift of layers with respect to the first (0) layer.
        Can be scalar or tuple / array
        **not implemented yet**

    See also
    --------
    ptypy.utils.parallel.MPInoise2d
    """
    if noise is not None:
        noise = parallel.MPInoise2d(A.shape, *noise)
        # No noise where the main mode is
        noise[0] = 1.0
        A *= noise

    if shift is not None:
        raise NotImplementedError(
            'Diversity introduced by lateral shifts is not yet implemented.')

    # Expand power to length
    p = (power,) if np.isscalar(power) else tuple(power)
    # Check
    append = A.shape[0] - 1 - len(p)
    if append >= 1:
        p += (p[-1],) * append
    else:
        p = p[:A.shape[0] - 1]
    power = np.array((1.0,) + p).reshape(
        (A.shape[0],) + (1,) * (len(A.shape) - 1))
    power /= power.sum()
    A *= np.sqrt(power)

def hdr_image(img_list, exp_list, thresholds=[3000,50000], dark_list=[],
              avg_type='highest', mask_list=[], ClipLongestExposure=False,
              ClipShortestExposure=False):
    """
    Generate a high dynamic range image from a list of images `img_list`
    and corresponding exposure information in `exp_list`.

    Parameters
    ----------
    img_list : list
        Sequence of images (as 2d np.ndarray)

    exp_list : list of float
        Associated exposures to each element of above sequence `img_list`

    thresholds : list, 2-tuple
        Tuple of lower limit (noise floor) and upper limit (overexposure)
        in the images.

    dark_list : list
        Single frame or sequence of dark images (as 2d np.array) of the
        same length as `img_list`. These frames are used for dark-field
        correction

    avg_type : str
        Type of combining all valid pixels:

          - `'highest'`, the next longest exposure is used to replace
            overexposed pixels.
          - `<other_string>`, overexposed pixels are replaced by the
            pixel average of all other images with valid pixel values
            for that pixel.

    mask_list : list
        Single frame or sequence of 2d np.array.
        Provide additional masking (dead pixels, hot pixels)

    ClipLongestExposure : bool
        If True, also mask the noise floor in the longest exposure.

    ClipShortestExposure : bool
        if True, also mask the overexposed pixels in the shortest exposure.

    Returns
    -------
    out : ndarray
        Combined hdr-image with shape of one of the frame in `img_list`

    Examples
    --------
    >>> from ptypy import io
    >>> dark_list, meta = io.image_read('/path/to/dark/images/ccd*.raw')
    >>> img_list, meta= io.image_read('/path/to/images/ccd*.raw')
    >>> exp_list = [meta[j]['exposure_time__key'] for j in range(len(meta))]
    >>> hdr, masks = hdr_image(img_list, exp_list, dark_list=dark_list)


    """
    min_exp = min(exp_list)
    #print min_exp
    max_exp = max(exp_list)
    #print max_exp
    if len(mask_list) == 0:
        mask_list = [np.ones(img.shape) for img in img_list]
    elif len(mask_list) == 1:
        mask_list = mask_list * len(img_list)

    if len(dark_list) == 0:
        dark_list = [np.zeros(img.shape) for img in img_list]
    elif len(dark_list) == 1:
        dark_list = dark_list * len(img_list)
    # Convert to floats except for mask_list
    img_list = [img.astype(np.float) for img in img_list]
    dark_list = [dark.astype(np.float) for dark in dark_list]
    exp_list = [np.float(exp) for exp in exp_list]
    mask_list = [mask.astype(np.int) for mask in mask_list]

    for img, dark, exp,mask in zip(img_list, dark_list,exp_list,mask_list):
        img[:] = abs(img - dark)
        #img[img < 0] = 0
        #figure(); imshow(img); colorbar()
        maskhigh = ndi.binary_erosion(img < thresholds[1])
        masklow = ndi.binary_dilation(img > thresholds[0])
        if abs(exp - min_exp) / exp < 0.01 and not ClipShortestExposure:
            mask *= masklow
        elif abs(exp - max_exp) / exp < 0.01 and not ClipLongestExposure:
            mask *= maskhigh
        else:
            mask *= masklow*maskhigh

    if avg_type == 'highest':
        ix = list(np.argsort(exp_list))
        ix.reverse()
        mask_sum = mask_list[ix[0]]
        #print ix, img_list
        img_hdr = np.array(img_list[ix[0]]) * max_exp / exp_list[ix[0]]
        for j in range(1, len(ix)):
            themask = (1 - mask_sum) * mask_list[ix[j]]
            #figure(); imshow(mask_sum);
            #figure(); imshow(themask);
            mask_sum[themask.astype(bool)] = 1
            img_hdr[themask.astype(bool)] = (img_list[
                                                 ix[j]][themask.astype(bool)]
                                             * max_exp/exp_list[ix[j]])
    else:
        mask_sum = np.zeros_like(mask_list[0]).astype(np.int)
        img_hdr = np.zeros_like(img_list[0])
        for img, exp, mask in zip(img_list,exp_list,mask_list):
            img = img * max_exp/exp
            img_hdr += img * mask
            mask_sum += mask
        mask_sum[mask_sum == 0] = 1
        img_hdr = img_hdr / (mask_sum*1.)

    return img_hdr,mask_list

def png2mpg(listoffiles, framefile='frames.txt', fps=5, bitrate=2000,
            codec='wmv2', Encode=True, RemoveImages=False):
    """
    Makes a movie (\*.mpg) from a collection of \*.png or \*.jpeg frames.
    *Requires* binary of **mencoder** installed on system

    Parameters
    ----------
    listoffiles : list of str
        A list of paths to files. Each file will be reinterpreted as a
        collection files in the same directory, e.g. only the first file
        in a series needs to be selected. All series for which a first
        file was given will be concatenated in the movie. May also be
        a textfile with a listing of frames in which case the creation
        of an intermediate file of frame paths will be skipped.

    framefile : str
        Filepath, the respective file will be created to store a list
        of all frames. This file will be used by mencoder later.

    fps : scalar
        Frames per second in final movie

    bitrate : int
        Encoding detail, determines video quality

    codec : str
        Defines the codec to Use

    Encode : bool
        If True, video will be encoded calling mencoder
        If False, mencoder will not be called, but the necessary command
        expression will be returned instead. Very well suited for a dry-run

    RemoveImages : bool
        If True, all images referred to by framefile are deleted except
        for the last frame.

    Returns
    -------
    cmd : str
        Command string for the shell to encode the video later manually.

    Examples
    --------
    >>> from ptypy.utils.scripts import png2mpg
    >>> png2mpg(['/path/to/image_000.png'])

    The following happens:
    1) search for files similar to image_*.png in '/path/to/'
    2) found files get listed in a file '/path/to/frames.txt'
    3) calls mencoder to use that file to encode a movie with the default args.
    4) movie is in the same folder as 'frames.txt' and is called 'frames.mpg'


    >>> png2mpg(['/path1/to/imageA_040.png', '/path2/to/imageB_001.png'],
    >>>         framefile='./banana.txt')

    Generates list file 'banana_text' in current folder. The list file
    contains in order every path compatible with the wildcards
    '/path1/to/imageA_*.png' and '/path2/to/imageB_*.png'

    >>> str = png2mpg(['/path/to/image_000.png'], Encode=False)

    Returns encoder argument string. Use os.system(encoderstring) for
    encoding manually later

    """
    import os
    import glob
    import re
    framelist = []
    if str(listoffiles).endswith('.txt'):
        newframefile = open(listoffiles, 'r')
        framelist = [line.strip() for line in newframefile]
        newframefile.close()
        ff = listoffiles
    else:
        # In case of single file path.
        if str(listoffiles) == listoffiles:
            listoffiles = [listoffiles]

        for frame_or_list in listoffiles:
            if not os.path.isfile(frame_or_list):
                raise ValueError('File %s not found' % frame_or_list)
            else:
                head, tail = os.path.split(frame_or_list)
                # In case of executing the script in the same directory.
                if str(head) == '':
                    head = '.'

                if os.path.splitext(tail)[1] in ['.txt', '.dat']:
                    print('Found text file - try to interpret it as a list of '
                          'image files.')
                    temp = open(frame_or_list)
                    line = 'uiui'
                    while 'EOF' not in line and line != '':
                        line = temp.readline()
                        content = line.strip()
                        #print content
                        # Look if the referenced file exists and then add the
                        # file to the list.
                        if os.path.isfile(content):
                            framelist.append(content)
                        elif os.path.isfile(head + os.sep+content):
                            framelist.append(head + os.sep+content)
                        else:
                            print('File reference %s not found, continuing..'
                                  % content)
                            continue
                    temp.close()
                else:
                    # Trying to find similar images.
                    body, imagetype = os.path.splitext(tail)
                    # Replace possible numbers by a wildcard.
                    newbody = re.sub('\d+', '*', body)
                    wcard = head + os.sep + newbody + imagetype
                    #print wcard
                    imagfiles = glob.glob(wcard)
                    imagfiles.sort()
                    framelist += imagfiles

        if os.path.split(framefile)[0] == '':
            ff = head + os.sep + framefile
        else:
            ff = framefile

        newframefile = open(ff, 'w')
        #newframefile.writelines(framelist)
        for frame in framelist:
            newframefile.write('/' + os.path.relpath(frame, '/') + '\n')
        newframefile.close()

    last = os.path.relpath(framelist[-1])
    savelast = os.path.split(last)[0] + '/last' + os.path.splitext(last)[1]
    #print last
    #print savelast
    os.system('cp %s %s' % (last, savelast))

    frametype = os.path.splitext(last)[1].split('.')[-1]
    body = os.path.splitext(ff)[0]

    mencode_dict = dict(
        listf = os.path.relpath(ff),
        outputf = os.path.relpath(body),
        fps = fps,
        frametype = frametype,
        bitrate = bitrate,
        codec = codec
    )

    encodepattern = ''.join(['mencoder ',
                             'mf://@%(listf)s ',
                             '-o %(outputf)s.mpg ',
                             '-mf type=%(frametype)s:fps=%(fps)d ',
                             '-ovc lavc ',
                             '-lavcopts vbitrate=%(bitrate)d:vcodec=%(codec)s ',
                             '-oac copy'])

    encoderstring = encodepattern % mencode_dict

    if Encode:
        try:
            os.system(encoderstring)
        except OSError:
            print('Encoding failed - exiting')
        if RemoveImages:
            nff = open(ff, 'r')
            line = 'haha'
            while line != '':
                line = nff.readline().strip()
                print('Removing %s' % line)
                #os.remove(line)
                try:
                    os.remove(line)
                except OSError:
                    print OSError
                    print('Removing %s failed .. continuing' % line)
                    continue
            nff.close()
            if line == '':
                try:
                    print('Removing %s' % ff)
                    os.remove(ff)
                except OSError:
                    print('Removing %s failed' % ff)
    else:
        return encoderstring

def xradia_star(sh, spokes=48, std=0.5, minfeature=5, ringfact=2, rings=4,
                contrast=1., Fast=False):
    """
    Creates an Xradia-like star pattern on an array of shape `sh`.

    Works superb as test pattern in ptychography.

    *requires scipy*

    Parameters
    ----------
    sh : int, tuple
        Shape of requested array.

    std: float
        "Resolution" of xradia star, i.e. standard deviation of the
         error function used for smoothing the edges (in pixel).

    spokes : int, optional
        Number of spokes.

    minfeature : float, optional
        Spoke width at the smallest (inner) tip (in pixel).

    ringfact : float
        Increase in feature size from ring to ring (factor). Determines
        position of the rings.

    rings : int
        Number of rings with spokes.

    contrast : float
        Minimum contrast, set to zero for a gradual increase of the profile
        from zero to 1, set to 1 for no gradient in profile.

    Fast : bool
        If set to False, the error function is evaluated at the edges.
        Preferred choice when using fft, as edges are less prone to
        antialiasing in this case. If set to True, simple boolean
        comparison will be used instead to draw the edges and the
        result is later smoothed with a gaussian filter. Preferred choice
        for impatient users, as this choice is roughly a factor 2 faster
        for larger arrays

    Examples
    --------
    >>> from ptypy.utils.scripts import xradia_star
    >>> # Base configuration
    >>> X1 = xradia_star(1024)
    >>> # Few spokes single ring
    >>> X2 = xradia_star(1024, 12, std=4, rings=1, minfeature=10, ringfact=10)
    >>> # Very fine plus gradient
    >>> X3 = xradia_star(1024, 64, std = 0.2, rings = 10, minfeature=1,
    >>>                  contrast=0)
    >>> from matplotlib import pyplot as plt
    >>> ax = plt.subplot(131)
    >>> ax.imshow(X1, cmap='gray')
    >>> ax = plt.subplot(132)
    >>> ax.imshow(X2, cmap='gray')
    >>> ax = plt.subplot(133)
    >>> ax.imshow(X3, cmap='gray')
    >>> plt.show()

    """
    from scipy.ndimage import gaussian_filter
    from scipy.special import erf

    def step(x, a, std=0.5):
        if not Fast:
            return 0.5 * erf((x - a) / (std*2)) + 0.5
        else:
            return (x > a).astype(float)

    def rect(x,a):
        return step(x, -a / 2., std) * step(-x, -a / 2., std)

    def rectint(x, a, b):
        return step(x, a, std) * step(-x, -b, std)

    sh = expect2(sh)
    ind = np.indices(sh)
    cen = (sh - 1) / 2.0
    ind = ind-cen.reshape(cen.shape+len(cen)*(1,))
    z = ind[1] + 1j*ind[0]
    spokeint, spokestep = np.linspace(0.0 * np.pi,
                                      1.0 * np.pi,
                                      spokes / 2,
                                      False,
                                      True)
    spokeint += spokestep / 2

    r = np.abs(z)
    r0 = (minfeature / 2.0) / np.sin(spokestep / 4.)
    rlist = []
    rin = r0
    for ii in range(rings):
        if rin > max(sh) / np.sqrt(2.):
            break
        rin *= ringfact
        rlist.append((rin * (1 - 2 * np.sin(spokestep / 4.)), rin))

    spokes = np.zeros(sh)
    contrast = np.min((np.abs(contrast), 1))

    mn = min(spokeint)
    mx = max(spokeint)
    for a in spokeint:
        color = 0.5 - np.abs((a - mn) / (mx - mn) - 0.5)
        spoke = (step(np.real(z * np.exp(-1j*(a + spokestep / 4))), 0)
                 - step(np.real(z * np.exp(-1j*(a - spokestep / 4))), 0))
        spokes += ((spoke * color + 0.5 * np.abs(spoke)) * (1 - contrast)
                   + contrast * np.abs(spoke))

    spokes *= step(r, r0)
    spokes *= step(rlist[-1][0], r)
    for ii in range(len(rlist) - 1):
        a, b = rlist[ii]
        spokes *= (1.0 - rectint(r, a, b))

    if Fast:
        return gaussian_filter(spokes, std)
    else:
        return spokes

def mass_center(A, axes=None):
    """
    Calculates mass center of n-dimensional array `A`
    along tuple of axis `axes`.

    Parameters
    ----------
    A : ndarray
        input array

    axes : list, tuple
        Sequence of axes that contribute to distributed mass. If
        ``axes==None``, all axes are considered.

    Returns
    -------
    mass : 1d array
        Center of mass in pixel for each `axis` selected.
    """
    A = np.asarray(A)

    if axes is None:
        axes = tuple(range(1, A.ndim + 1))
    else:
        axes = tuple(np.array(axes) + 1)

    return np.sum(A * np.indices(A.shape), axis=axes) / np.sum(A)

def radial_distribution(A, radii=None):
    """
    Returns radial mass distribution up to radii in `radii`.

    Parameters
    ----------
    A : ndarray
        input array

    radii : list, tuple
        Sequence of radii to calculate enclosed mass. If `None`,
        the sequence defaults to ``range(1, np.min(A.shape) / 2)``

    Returns
    -------
    radii, masses : list
        Sequence of used `radii` and corresponding integrated mass
        `masses`. Sequences have the same length.

    """
    if radii is None:
        radii = range(1, np.min(A.shape) / 2)
<<<<<<< HEAD
       
    coords = np.indices(A.shape) - np.reshape(

        (A),
=======

    coords = np.indices(A.shape) - np.reshape(mass_center(A),
>>>>>>> c5bbf424
                                              (A.ndim,) + A.ndim * (1,))

    masses = [np.sum(A * (np.sqrt(np.sum(coords**2, 0)) < r)) for r in radii]

    return radii, masses

def stxm_analysis(storage, probe=None):
    """
    Performs a stxm analysis on a storage using the pods.

    This function is MPI compatible.

    Parameters
    ----------
    storage : ptypy.core.Storage instance
        A :any:`Storage` instance to be analysed

    probe : None, scalar or array

        - If None, picks a probe from the first view's pod
        - If scalar, uses a Gaussian with probe as standard deviation
        - Else: attempts to use passed value directly as 2d-probe

    Returns
    -------
    trans : ndarray
        Transmission of shape ``storage.shape``.

    dpc_row : ndarray
        Differential phase contrast along row-coordinates, i.e. vertical
        direction (y-direction) of shape ``storage.shape``.

    dpc_col : ndarray
        Differential phase contrast along column-coordinates, i.e.
        horizontal direction (x-direction) of shape ``storage.shape``.
    """
    s = storage

    # Prepare buffers
    trans = np.zeros_like(s.data)
    dpc_row = np.zeros_like(s.data)
    dpc_col = np.zeros_like(s.data)
    nrm = np.zeros_like(s.data) + 1e-10

    t2 = 0.
    # Pick a single probe view for preparation purpose:
    v = s.views[0]
    pp = v.pods.values()[0].pr_view
    if probe is None:
        pr = np.abs(pp.data) # .sum(0)
    elif np.isscalar(probe):
        x, y = au.grids(pp.shape[-2:])
        pr = np.exp(-(x**2 + y**2) / probe**2)
    else:
        pr = np.asarray(probe)
        assert (pr.shape == pp.shape[-2:]), 'stxm probe has not the same shape as a view to this storage'

    for v in s.views:
        pod = v.pods.values()[0]
        if not pod.active:
            continue
        t = pod.diff.sum()
        if t > t2:
            t2=t
        ss = v.slice
        # ss = (v.layer,
        #       slice(v.roi[0,0], v.roi[1,0]),
        #       slice(v.roi[0,1], v.roi[1,1]))
        # bufview = buf[ss]
        m = mass_center(pod.diff) # + 1.
        q = pod.di_view.storage._to_phys(m)
        dpc_row[ss] += q[0] * v.psize[0] * pr * 2 * np.pi / pod.geometry.lz
        dpc_col[ss] += q[1] * v.psize[1] * pr * 2 * np.pi/pod.geometry.lz
        trans[ss] += np.sqrt(t) * pr
        nrm[ss] += pr

    parallel.allreduce(trans)
    parallel.allreduce(dpc_row)
    parallel.allreduce(dpc_col)
    parallel.allreduce(nrm)
    dpc_row /= nrm
    dpc_col /= nrm
    trans /= nrm * np.sqrt(t2)

    return trans, dpc_row, dpc_col

def stxm_init(storage, probe=None):
    """
    Convenience script that performs a STXM analysis for storage
    `storage` given a probe array `probe` and stores result back
    in storage.

    See also
    --------
    stxm_analysis
    """
    trans, dpc_row, dpc_col = stxm_analysis(storage,probe)
    storage.data = trans * np.exp(-1j*phase_from_dpc(dpc_row, dpc_col))

def load_from_ptyr(filename, what='probe', ID=None, layer=None):
    """
    Convenience script to extract data from ``*.ptyr``-file.

    Parameters
    ----------
    filename : str
        Full Path to a ``*.ptyr`` data file. No check on the file suffix
        is done. Any compatible hdf5 formatted file is allowed.
    what : str
        Type of container to retrieve. Only `'probe'` and `'obj'` makes
        sense. Default is `'probe'`
    ID : str
        ID of storage in chosen container. If ``None`` the first stored
        storage is chosen.
    layer : int, optional
        If an integer, the data buffer of chosen storage gets sliced
        with `layer` for its first index.

    Returns
    -------
    data : ndarray
        If `layer` is provided, that layer ``storage,data[layer]``
        will be sliced from the 3d data buffer, else the whole buffer
        ``storage.data`` will be returned.
    """
    from .. import io
    header = io.h5read(filename, 'header')['header']
    if str(header['kind']) == 'fullflat':
        raise NotImplementedError(
            'Loading specific data from flattened dump not yet supported.')
    else:
        if ID is not None:
            address ='content/' + str(what) + '/' + str(ID)
            storage = io.h5read(filename, address)[address]
        else:
            address = 'content/' + str(what)
            conti = io.h5read(filename, address)[address]
            storage = conti.values()[0]
        if layer is None:
            return storage['data']
        else:
            return storage['data'][layer]

def phase_from_dpc(dpc_row, dpc_col):
    """
    Implements fourier integration method for two differential quantities.

    Assumes 2 arrays of N-dimensions which contain differential quantities
    in X and Y, i.e. the LAST two dimensions (-2 & -1) in this case.

    Parameters
    ----------
    dpc_row, dpc_col: ndarray
        Differential information along 2nd last dimension
        and last dimension respectively. Must be of the same shape.

    Returns
    -------
    out : ndarray
        Integrated array of same shape as `dpc_row` and `dpc_col`.

    """
    py =- dpc_row
    px =- dpc_col
    sh = px.shape
    sh = np.asarray(sh)
    fac = np.ones_like(sh)
    fac[-2:] = 2
    f = np.zeros(sh * fac, dtype=np.complex)
    c = px + 1j*py
    f[..., :sh[-2], :sh[-1]] = c
    f[..., :sh[-2], sh[-1]:] = c[..., :, ::-1]
    f[..., sh[-2]:, :sh[-1]] = c[...,::-1, :]
    f[..., sh[-2]:, sh[-1]:] = c[...,::-1, ::-1]
    # fft conform grids in the boundaries of [-pi:pi]
    g = au.grids(f.shape, psize=np.pi / np.asarray(f.shape), center='fft')
    g[..., 0, 0] = 1e-6
    qx = g[-2]
    qy = g[-1]
    inv_qc = 1. / (qx + 1j*qy)
    inv_qc[..., 0, 0] = 0
    nf = np.fft.ifft2(np.fft.fft2(f) * inv_qc)

    return np.real(nf[..., :sh[-2], :sh[-1]])

_cxro_server = 'http://henke.lbl.gov'

_cxro_POST_query = ''.join([
    'Material=Enter+Formula',
    '&Formula=%(formula)s&Density=%(density)s&Scan=Energy',
    '&Min=%(emin)s&Max=%(emax)s&Npts=%(npts)s&Output=Text+File'])

def cxro_iref(formula, energy, density=-1, npts=100):
    """\
    Query CXRO database for index of refraction values for a solid.

    Parameters
    ----------
    formula: str
        String representation of the Formula to use.

    energy : float or (float, float)
        Either a single energy (in eV) or the minimum/maximum bounds.

    density : None or float, optional
        Density of the material [g/ccm]. If ``None`` or ``<0`` the
        regular density at ambient temperatures is used.

    npts : int, optional
        Number of points between the min and max energies.

    Returns
    -------
    energy, delta, beta : scalar or vector
        Energy used and the respective `delta` and `beta` values.
    """
    if np.isscalar(energy):
        emin = energy
        emax = energy
        npts = 1
    else:
        emin, emax = energy

    if density is None or density < 0:
        density = -1

    data = cxro_iref.cxro_query % {'formula': formula,
                                   'emin': emin,
                                   'emax': emax,
                                   'npts': npts,
                                   'density': density}

    url = cxro_iref.cxro_server + '/cgi-bin/getdb.pl'
    #u.logger.info('Querying CRXO database...')
    req = urllib2.Request(url, data)
    response = urllib2.urlopen(req)
    t = response.read()
    datafile = t[t.find('/tmp/'):].split('"')[0]

    url = cxro_iref.cxro_server + datafile
    req = urllib2.Request(url)
    response = urllib2.urlopen(req)
    data = response.read()

    d = data.split('\n')
    dt = np.array([[float(x) for x in dd.split()] for dd in d[2:] if dd])

    #u.logger.info('done, retrieved: ' +  d[0].strip())
    #print d[0].strip()
    if npts == 1:
        return dt[-1, 0], dt[-1, 1], dt[-1, 2]
    else:
        return dt[:, 0], dt[:, 1], dt[:, 2]

cxro_iref.cxro_server = _cxro_server
cxro_iref.cxro_query = _cxro_POST_query

def remove_hot_pixels(data, size=3, tolerance=3, ignore_edges=False):
    """
    Replaces outlier data points with the median of the surrounding data points.

    Removes outlier data points of a 2D numpy array and replaces them with the
    median of the surrounding data points. Original code (see at the end of
    function) had been published by DanHickstein on stackoverflow.com under
    CC BY-SA license.

    Parameters
    ----------
    data : 2d np.array
        Input 2D numpy array to be corrected.

    size : int
        Size of the window on which the median filter will be applied around
        every data point.

    tolerance: int
        Tolerance multiplied with the standard deviation of the data array
        subtracted by the blurred array (difference array) yields the threshold
        for cutoff.

    ignore_edges : bool
        If True, edges of the array are ignored, which speeds up the code.

    Returns
    -------

    out : 2d array, list
        Returns a 2d np.array where outlier data points have been replaced with
        the median of the surrounding data points and a list containing the
        coordinates of the outlier data points.
    """
    blurred = ndi.median_filter(data, size=size)
    difference = data - blurred
    threshold = tolerance * np.std(difference)

    # Find the hot pixels, but ignore the edges
    hot_pixels = np.nonzero((np.abs(difference[1:-1, 1:-1]) > threshold))
    # Because the first row and first column had been ignored
    hot_pixels = np.array(hot_pixels) + 1

    fixed_image = np.copy(data)
    for y, x in zip(hot_pixels[0], hot_pixels[1]):
        fixed_image[y, x] = blurred[y, x]

    if not ignore_edges:
        height, width = np.shape(data)

        # Now get the pixels on the edges (but not the corners)
        # Left and right sides
        for index in range(1, height - 1):
            # Left side:
            med = np.median(data[index - 1:index + 2, 0:2])
            diff = np.abs(data[index, 0] - med)
            if diff > threshold:
                hot_pixels = np.hstack((hot_pixels, [[index], [0]]))
                fixed_image[index, 0] = med

            # Right side:
            med = np.median(data[index - 1:index + 2, -2:])
            diff = np.abs(data[index, -1] - med)
            if diff > threshold:
                hot_pixels = np.hstack((hot_pixels, [[index], [width - 1]]))
                fixed_image[index, -1] = med

        # Then the top and bottom
        for index in range(1, width - 1):
            # Bottom:
            med = np.median(data[0:2, index - 1:index + 2])
            diff = np.abs(data[0, index] - med)
            if diff > threshold:
                hot_pixels = np.hstack((hot_pixels, [[0], [index]]))
                fixed_image[0,index] = med

            # Top:
            med = np.median(data[-2:, index - 1:index + 2])
            diff = np.abs(data[-1, index] - med)
            if diff > threshold:
                hot_pixels = np.hstack((hot_pixels, [[height - 1], [index]]))
                fixed_image[-1, index] = med

        #Then the corners

        # Bottom left
        med = np.median(data[0:2, 0:2])
        diff = np.abs(data[0, 0] - med)
        if diff > threshold:
            hot_pixels = np.hstack((hot_pixels, [[0], [0]]))
            fixed_image[0, 0] = med

        # Bottom right
        med = np.median(data[0:2, -2:])
        diff = np.abs(data[0, -1] - med)
        if diff > threshold:
            hot_pixels = np.hstack((hot_pixels, [[0], [width - 1]]))
            fixed_image[0, -1] = med

        # Top left
        med = np.median(data[-2:, 0:2])
        diff = np.abs(data[-1, 0] - med)
        if diff > threshold:
            hot_pixels = np.hstack((hot_pixels, [[height - 1], [0]]))
            fixed_image[-1, 0] = med

        # Top right
        med = np.median(data[-2:, -2:])
        diff = np.abs(data[-1, -1] - med)
        if diff > threshold:
            hot_pixels = np.hstack((hot_pixels, [[height - 1], [width - 1]]))
            fixed_image[-1, -1] = med

    return fixed_image, hot_pixels

    # Original code
    # def find_outlier_pixels(data,tolerance=3,worry_about_edges=True):
    # This function finds the hot or dead pixels in a 2D dataset.
    # tolerance is the number of standard deviations used to cutoff the hot
    # pixels.
    # If you want to ignore the edges and greatly speed up the code, then set
    # worry_about_edges to False.
    #
    # The function returns a list of hot pixels and also an image with with
    # hot pixels removed
    #
    # from scipy.ndimage import median_filter
    # blurred = median_filter(Z, size=2)
    # difference = data - blurred
    # threshold = 10*np.std(difference)
    #
    # find the hot pixels, but ignore the edges
    # hot_pixels = np.nonzero((np.abs(difference[1:-1,1:-1])>threshold) )
    # because we ignored the first row and first column
    # hot_pixels = np.array(hot_pixels) + 1
    #
    # fixed_image = np.copy(data) #This is the image with the hot pixels removed
    # for y,x in zip(hot_pixels[0],hot_pixels[1]):
    #    fixed_image[y,x]=blurred[y,x]
    #
    # if worry_about_edges == True:
    #    height,width = np.shape(data)
    #
    #    ###Now get the pixels on the edges (but not the corners)###
    #
    #    #left and right sides
    #    for index in range(1,height-1):
    #        #left side:
    #        med  = np.median(data[index-1:index+2,0:2])
    #        diff = np.abs(data[index,0] - med)
    #        if diff>threshold:
    #            hot_pixels = np.hstack(( hot_pixels, [[index],[0]]  ))
    #            fixed_image[index,0] = med
    #
    #        #right side:
    #        med  = np.median(data[index-1:index+2,-2:])
    #        diff = np.abs(data[index,-1] - med)
    #        if diff>threshold:
    #            hot_pixels = np.hstack(( hot_pixels, [[index],[width-1]]  ))
    #            fixed_image[index,-1] = med
    #
    #    #Then the top and bottom
    #    for index in range(1,width-1):
    #        #bottom:
    #        med  = np.median(data[0:2,index-1:index+2])
    #        diff = np.abs(data[0,index] - med)
    #        if diff>threshold:
    #            hot_pixels = np.hstack(( hot_pixels, [[0],[index]]  ))
    #            fixed_image[0,index] = med
    #
    #        #top:
    #        med  = np.median(data[-2:,index-1:index+2])
    #        diff = np.abs(data[-1,index] - med)
    #        if diff>threshold:
    #            hot_pixels = np.hstack(( hot_pixels, [[height-1],[index]]  ))
    #            fixed_image[-1,index] = med
    #
    #    ###Then the corners###
    #
    #    #bottom left
    #    med  = np.median(data[0:2,0:2])
    #    diff = np.abs(data[0,0] - med)
    #    if diff>threshold:
    #        hot_pixels = np.hstack(( hot_pixels, [[0],[0]]  ))
    #        fixed_image[0,0] = med
    #
    #    #bottom right
    #    med  = np.median(data[0:2,-2:])
    #    diff = np.abs(data[0,-1] - med)
    #    if diff>threshold:
    #        hot_pixels = np.hstack(( hot_pixels, [[0],[width-1]]  ))
    #        fixed_image[0,-1] = med
    #
    #    #top left
    #    med  = np.median(data[-2:,0:2])
    #    diff = np.abs(data[-1,0] - med)
    #    if diff>threshold:
    #        hot_pixels = np.hstack(( hot_pixels, [[height-1],[0]]  ))
    #        fixed_image[-1,0] = med
    #
    #    #top right
    #    med  = np.median(data[-2:,-2:])
    #    diff = np.abs(data[-1,-1] - med)
    #    if diff>threshold:
    #        hot_pixels = np.hstack(( hot_pixels, [[height-1],[width-1]]  ))
    #        fixed_image[-1,-1] = med
    #
    # return hot_pixels,fixed_image<|MERGE_RESOLUTION|>--- conflicted
+++ resolved
@@ -546,15 +546,7 @@
     """
     if radii is None:
         radii = range(1, np.min(A.shape) / 2)
-<<<<<<< HEAD
-       
-    coords = np.indices(A.shape) - np.reshape(
-
-        (A),
-=======
-
     coords = np.indices(A.shape) - np.reshape(mass_center(A),
->>>>>>> c5bbf424
                                               (A.ndim,) + A.ndim * (1,))
 
     masses = [np.sum(A * (np.sqrt(np.sum(coords**2, 0)) < r)) for r in radii]
