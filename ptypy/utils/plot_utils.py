"""
Plotting utilities.

This file is part of the PTYPY package.

    :copyright: Copyright 2014 by the PTYPY team, see AUTHORS.
    :license: GPLv2, see LICENSE for details.
"""
import numpy as np
import time
import sys
import os
from PIL import Image
import matplotlib as mpl
import matplotlib.cm
from .verbose import logger
from .array_utils import grids

__all__ = ['pause', 'rmphaseramp', 'plot_storage', 'imsave', 'imload',
           'complex2hsv', 'complex2rgb', 'hsv2rgb', 'rgb2complex', 'rgb2hsv',
           'hsv2complex', 'franzmap']

# importing pyplot may fail when no display is available.
NODISPLAY = (os.getenv("DISPLAY") is None)
if NODISPLAY:
    matplotlib.use('agg')


import matplotlib.pyplot as plt

# Improved interactive behavior for old versions of matplotlib
try:
    from matplotlib.pyplot import pause
except ImportError:
    import threading
    if matplotlib.get_backend().lower().startswith('qt4'):
        matplotlib.use('QT4Agg')
        mpl_backend = 'qt'
        from PyQt4 import QtGui
        gui_yield_call = QtGui.qApp.processEvents
    elif matplotlib.get_backend().lower().startswith('qt5'):
        matplotlib.use('QT5Agg')
        mpl_backend = 'qt'
        from PyQt5 import QtGui
        gui_yield_call = QtGui.qApp.processEvents
    elif matplotlib.get_backend().lower().startswith('wx'):
        mpl_backend = 'wx'
        import wx
        gui_yield_call = wx.Yield
    elif matplotlib.get_backend().lower().startswith('gtk'):
        mpl_backend = 'gtk'
        import gtk
        def gui_yield_call():
            gtk.gdk.threads_enter()
            while gtk.events_pending():
                gtk.main_iteration(True)
            gtk.gdk.flush()
            gtk.gdk.threads_leave()
    else:
        mpl_backend = None

    if mpl_backend is not None:
        class _Pause(threading.Thread):
            def __init__(self, timeout, message):
                self.message = message
                self.timeout = timeout
                self.ct = True
                threading.Thread.__init__(self)

            def run(self):
                sys.stdout.flush()
                if self.timeout < 0:
                    raw_input(self.message)
                else:
                    if self.message is not None:
                        print self.message
                    time.sleep(self.timeout)
                self.ct = False


        def pause(timeout=-1, message=None):
            """\
            Pause the execution of a script while leaving matplotlib figures
            responsive.
            *Gui aware*

            Parameters
            ----------
            timeout : float, optional
                By default, execution is resumed only after hitting return.
                If timeout >= 0, the execution is resumed after timeout seconds.

            message : str, optional
                Message to diplay on terminal while pausing

            """
            if message is None:
                if timeout < 0:
                    message = 'Paused. Hit return to continue.'
            h = _Pause(timeout, message)
            h.start()
            while h.ct:
                gui_yield_call()
                time.sleep(.01)

    else:
        def pause(timeout=-1, message=None):
            """\
            Pause the execution of a script while leaving matplotlib figures
            responsive.
            **Not** *Gui aware*

            Parameters
            ----------
            timeout : float, optional
                By default, execution is resumed only after hitting return.
                If timeout >= 0, the execution is resumed after timeout seconds.

            message : str, optional
                Message to diplay on terminal while pausing

            """
            if timeout < 0:
                if message is None:
                    message = 'Paused. Hit return to continue.'
                raw_input(message)
            else:
                if message is not None:
                    print message
                time.sleep(timeout)

# FIXME: Is this still needed?
# Fix tif import problem
Image._MODE_CONV['I;16'] = (Image._ENDIAN + 'u2', None)

# Grayscale + alpha should also work
Image._MODE_CONV['LA'] = (Image._ENDIAN + 'u1', 2)


def complex2hsv(cin, vmin=0., vmax=None):
    """\
    Transforms a complex array into an RGB image,
    mapping phase to hue, amplitude to value and
    keeping maximum saturation.

    Parameters
    ----------
    cin : ndarray
        Complex input. Must be two-dimensional.

    vmin,vmax : float
        Clip amplitude of input into this interval.

    Returns
    -------
    rgb : ndarray
        Three dimensional output.

    See also
    --------
    complex2rgb
    hsv2rgb
    hsv2complex
    """
    # HSV channels
    h = .5*np.angle(cin)/np.pi + .5
    s = np.ones(cin.shape)

    v = abs(cin)
    if vmax is None:
        vmax = v.max()
<<<<<<< HEAD
    if vmin==vmax:
        v = np.ones_like(v) * v.mean()
    else:
        assert vmin < vmax
        v = (v.clip(vmin, vmax)-vmin)/(vmax-vmin)
    
=======
    assert vmin < vmax
    v = (v.clip(vmin, vmax)-vmin)/(vmax-vmin)

>>>>>>> 099e071b
    return np.asarray((h, s, v))


def complex2rgb(cin, **kwargs):
    """
    Executes `complex2hsv` and then `hsv2rgb`

    See also
    --------
    complex2hsv
    hsv2rgb
    rgb2complex
    """
    return hsv2rgb(complex2hsv(cin, **kwargs))


def hsv2rgb(hsv):
    """\
    HSV (Hue,Saturation,Value) to RGB (Red,Green,Blue) transformation.

    Parameters
    ----------
    hsv : array-like
        Input must be two-dimensional. **First** axis is interpreted
        as hue,saturation,value channels.

    Returns
    -------
    rgb : ndarray
        Three dimensional output. **Last** axis is interpreted as
        red, green, blue channels.

    See also
    --------
    complex2rgb
    complex2hsv
    rgb2hsv
    """
    # HSV channels
    h, s, v = hsv

    i = (6.*h).astype(int)
    f = (6.*h) - i
    p = v*(1. - s)
    q = v*(1. - s*f)
    t = v*(1. - s*(1.-f))
    i0 = (i % 6 == 0)
    i1 = (i == 1)
    i2 = (i == 2)
    i3 = (i == 3)
    i4 = (i == 4)
    i5 = (i == 5)

    rgb = np.zeros(h.shape + (3,), dtype=h.dtype)
    rgb[:, :, 0] = 255*(i0*v + i1*q + i2*p + i3*p + i4*t + i5*v)
    rgb[:, :, 1] = 255*(i0*t + i1*v + i2*v + i3*q + i4*p + i5*p)
    rgb[:, :, 2] = 255*(i0*p + i1*p + i2*t + i3*v + i4*v + i5*q)

    return rgb


def rgb2hsv(rgb):
    """
    Reverse to :any:`hsv2rgb`
    """
    eps = 1e-6
    rgb = np.asarray(rgb).astype(float)
    maxc = rgb.max(axis=-1)
    minc = rgb.min(axis=-1)
    v = maxc
    s = (maxc-minc) / (maxc+eps)
    s[maxc <= eps] = 0.0
    rc = (maxc-rgb[:, :, 0]) / (maxc-minc+eps)
    gc = (maxc-rgb[:, :, 1]) / (maxc-minc+eps)
    bc = (maxc-rgb[:, :, 2]) / (maxc-minc+eps)

    h = 4.0+gc-rc
    maxgreen = (rgb[:, :, 1] == maxc)
    h[maxgreen] = 2.0+rc[maxgreen]-bc[maxgreen]
    maxred = (rgb[:, :, 0] == maxc)
    h[maxred] = bc[maxred]-gc[maxred]
    h[minc == maxc] = 0.0
    h = (h/6.0) % 1.0

    return np.asarray((h, s, v))


def hsv2complex(cin):
    """
    Reverse to :any:`complex2hsv`
    """
    h, s, v = cin
    return v * np.exp(np.pi*2j*(h-.5)) / v.max()


def rgb2complex(rgb):
    """
    Reverse to :any:`complex2rgb`
    """
    return hsv2complex(rgb2hsv(rgb))

HSV_to_RGB = hsv2rgb
RGB_to_HSV = rgb2hsv
P1A_to_HSV = complex2hsv
HSV_to_P1A = hsv2complex


def imsave(a, filename=None, vmin=None, vmax=None, cmap=None):
    """
    Take array `a` and transform to `PIL.Image` object that may be used
    by `pyplot.imshow` for example. Also save image buffer directly
    without the sometimes unnecessary Gui-frame and overhead.

    Parameters
    ----------
    a : ndarray
        Two dimensional array. Can be complex, in which case the amplitude
        will be optionally clipped by `vmin` and `vmax` if set.

    filename : str, optionsl
        File path to save the image buffer to. Use '\*.png' or '\*.png'
        as image formats.

    vmin,vmax : float, optional
        Value limits ('clipping') to fit the color scale.
        If not set, color scale will span from minimum to maximum value
        in array

    cmap : str, optional
        Name of the colormap for colorencoding.

    Returns
    -------
    im : PIL.Image
        a `PIL.Image` object.

    See also
    --------
    complex2rgb

    Examples
    --------
    >>> from ptypy.utils import imsave
    >>> from matplotlib import pyplot as plt
    >>> from ptypy.resources import flower_obj
    >>> a = flower_obj(512)
    >>> pil = imsave(a)
    >>> plt.imshow(pil)
    >>> plt.show()

    converts array a into, and returns a PIL image and displays it.

    >>> pil = imsave(a, /tmp/moon.png)

    returns the image and also saves it to filename

    >>> imsave(a, vmin=0, vmax=0.5)

    clips the array to values between 0 and 0.5.

    >>> imsave(abs(a), cmap='gray')

    uses a matplotlib colormap with name 'gray'
    """
    if str(cmap) == cmap:
        cmap = mpl.cm.get_cmap(cmap)

    if a.dtype.kind == 'c':
        i = complex2rgb(a, vmin=vmin, vmax=vmax)
        im = Image.fromarray(np.uint8(i), mode='RGB')

    else:
        if vmin is None:
            vmin = a.min()
        if vmax is None:
            vmax = a.max()
        im = Image.fromarray((255*(a.clip(vmin,vmax)-vmin)/(vmax-vmin)).astype('uint8'))
        if cmap is not None:
            r = im.point(lambda x: cmap(x/255.0)[0] * 255)
            g = im.point(lambda x: cmap(x/255.0)[1] * 255)
            b = im.point(lambda x: cmap(x/255.0)[2] * 255)
            im = Image.merge("RGB", (r, g, b))

    if filename is not None:
        im.save(filename)
    return im


def imload(filename):
    """\
    Load an image and returns a numpy array. *May get deleted*
    """
    return np.array(Image.open(filename))

# Franz map
mpl.cm.register_cmap(name='franzmap', data={'red':   ((0.000,   0,    0),
                                                      (0.350,   0,    0),
                                                      (0.660,   1,    1),
                                                      (0.890,   1,    1),
                                                      (1.000, 0.5,  0.5)),
                                            'green': ((0.000,   0,    0),
                                                      (0.120,   0,    0),
                                                      (0.160,  .2,   .2),
                                                      (0.375,   1,    1),
                                                      (0.640,   1,    1),
                                                      (0.910,   0,    0),
                                                      (1.000,   0,    0)),
                                            'blue':  ((0.000,   0,    0),
                                                      (0.150,   1,    1),
                                                      (0.340,   1,    1),
                                                      (0.650,   0,    0),
                                                      (1.000,   0,    0))}, lut=256)


def franzmap():
    """\
    Set the default colormap to Franz's map and apply to current image if any.
    """
    mpl.pyplot.rc('image', cmap='franzmap')
    im = mpl.pyplot.gci()

    if im is not None:
        im.set_cmap(matplotlib.cm.get_cmap('franzmap'))
    mpl.pyplot.draw_if_interactive()


def rmphaseramp(a, weight=None, return_phaseramp=False):
    """
    Attempts to remove the phase ramp in a two-dimensional complex array
    ``a``.

    Parameters
    ----------
    a : ndarray
        Input image as complex 2D-array.

    weight : ndarray, str, optional
        Pass weighting array or use ``'abs'`` for a modulus-weighted
        phaseramp and ``Non`` for no weights.

    return_phaseramp : bool, optional
        Use True to get also the phaseramp array ``p``.

    Returns
    -------
    out : ndarray
        Modified 2D-array, ``out=a*p``
    p : ndarray, optional
        Phaseramp if ``return_phaseramp = True``, otherwise omitted

    Examples
    --------
    >>> b = rmphaseramp(image)
    >>> b, p = rmphaseramp(image , return_phaseramp=True)
    """

    useweight = True
    if weight is None:
        useweight = False
    elif weight == 'abs':
        weight = np.abs(a)

    ph = np.exp(1j*np.angle(a))
    [gx, gy] = np.gradient(ph)
    gx = -np.real(1j*gx/ph)
    gy = -np.real(1j*gy/ph)

    if useweight:
        nrm = weight.sum()
        agx = (gx*weight).sum() / nrm
        agy = (gy*weight).sum() / nrm
    else:
        agx = gx.mean()
        agy = gy.mean()

    (xx, yy) = np.indices(a.shape)
    p = np.exp(-1j*(agx*xx + agy*yy))

    if return_phaseramp:
        return a*p, p
    else:
        return a*p


# FIXME: Is this function ever used?
def plot_data(data, origin=0., psize=1., **kwargs):
    from ..core import Storage
    return plot_storage(Storage(None, 'Sdata', data=data, origin=origin, psize=psize), **kwargs)


def plot_storage(S, fignum=100, modulus='linear', slices=(slice(1), slice(None), slice(None)), si_axes='x', mask=None,
                 **kwargs):
    """\
    Quickly display the data buffer of a :any:`Storage` instance.

    Keyword arguments are those of :any:`PtyAxis`

    Parameters
    ----------
    S : Storage
        Storage instance

    fignum : int, optional
        Number of the figure.

    slices : tuple of slices or string of numpy index expression, optional
        Determines what part of Storage buffer is displayed, i.e. which
        layers and which region-of-interest. Layers are subplotted
        horizontically next to each other. Figsize is (6,6*layers)

    modulus : str, optional
        One of `sqrt`, `log` or `linear` to apply to modulus of array
        buffer. Useful to reduce dynamic range for diffraction images.

    si_axes : str, optional
        One of 'x','xy','y' or None, determins which axes display
        length units instead of pixel units

    mask : ndarray, scalar or None
        Bool array of valid pixel data for rescaling.

    Returns
    -------
    fig : maplotlib.pyplot.figure

    See also
    --------
    imsave
    :any:`Storage`
    """

    if str(slices) == slices:
        slc = eval('np.index_exp['+slices+']')
    else:
        slc = slices
    im = S.data[slc].copy()
    imsh = im.shape[-2:]

    if np.iscomplexobj(im):
        phase = np.exp(1j*np.pi*np.angle(im))
        channel = 'c'
    else:
        phase = np.real(np.exp(1j*np.pi*np.angle(im)))  # -1 or 1
        channel = 'r'

    if modulus == 'sqrt':
        im = np.sqrt(np.abs(im)).astype(im.dtype)*phase
    elif modulus == 'log':
        im = np.log10(np.abs(im)+1).astype(im.dtype)*phase
    else:
        modulus = 'linear'

    ttl = str(S.ID) + '#%d' + ', ' + modulus + ' scaled'
    y_unit, y_mag, y_num = length_units(S.psize[0]*imsh[0])
    x_unit, x_mag, x_num = length_units(S.psize[1]*imsh[1])

    if im.ndim == 2:
        im = im.reshape((1,)+im.shape)

    layers = im.shape[0]
    fig = plt.figure(fignum, figsize=(6*layers, 5))
    for l in range(layers):
        ax = fig.add_subplot(1, layers, l+1)
        pax = PtyAxis(ax, data=im[l], channel=kwargs.pop('channel', channel), **kwargs)
        pax.set_mask(mask)
        pax.add_colorbar()
        plt.draw()
        pax._update()
        if si_axes is not None and 'x' in si_axes:
            ax.get_position()
            formatter = lambda x, y: pretty_length(S._to_phys((0, x))[1]*x_mag, digits=3)
            ax.xaxis.set_major_formatter(mpl.ticker.FuncFormatter(formatter))
            ax.set_xlabel('x [' + x_unit + ']')
        else:
            ax.set_xlabel('x [Pixel]')
        if si_axes is not None and 'y' in si_axes:
            ax.get_position()
            formatter = lambda x, y: pretty_length(S._to_phys((x, 0))[0]*y_mag, digits=3)
            ax.yaxis.set_major_formatter(mpl.ticker.FuncFormatter(formatter))
            ax.set_ylabel('y [' + y_unit + ']')
        else:
            ax.set_ylabel('y [Pixel]')
        ax.title.set_text(ttl % l)

    plt.draw()
    return fig


class PtyAxis(object):
    def __init__(self, ax=None, data=None, channel='r', cmap=None, fontsize=8, **kwargs):

        if ax is None:
            fig = plt.figure()
            ax = fig.add_subplot(111)
        self.ax = ax
        self.shape = None
        self.data = None

        if data is not None: self.set_data(data, False)
        # sets shape and data too

        self.remove_phase_ramp = kwargs.get('rmramp', False)
        self.cax = None
        self.cax_aspect = None
        self.cax_width = None
        self.vmin = kwargs.get('vmin')
        self.vmax = kwargs.get('vmax')
        self.mn = None
        self.mx = None
        self.mask = None
        self.fontsize = fontsize
        self.kwargs = kwargs
        self.cmap = None
        self.channel = None
        self.psize = None
        self.set_channel(channel, False)
        self.set_cmap(kwargs.get('cmap', cmap), False)

    def set_psize(self, psize, update=True):
        assert np.isscalar(psize), 'Pixel size must be scalar value'
        self.psize = np.abs(psize)
        if update:
            self._update()

    def set_channel(self, channel, update=True):
        assert channel in ['a', 'c', 'p', 'r', 'i'], \
            'Channel must be either (a)bs, (p)hase, (c)omplex, (r)eal or (i)maginary'
        self.channel = channel
        if update:
            self._update()
            self._update_colorscale()

    def set_cmap(self, cmap, update=True):
        try:
            self.cmap = mpl.cm.get_cmap(cmap)
        except:
            logger.debug("Colormap `%s` not found. Using `gray`" % str(cmap))
            self.cmap = mpl.cm.get_cmap('gray')
        if update:
            self._update()
            self._update_colorscale()

    def set_clims(self, vmin, vmax, update=True):
        self.vmin = vmin
        self.vmax = vmax
        assert vmin < vmax
        if update:
            self._update()

    def set_mask(self, mask, update=True):
        if mask is not None:
            if np.isscalar(mask) and self.shape is not None:
                x, y = grids(self.shape)
                self.mask = (np.sqrt(x**2+y**2) < np.abs(mask))
            else:
                self.mask = mask
                if self.shape is None:
                    self.shape = self.mask.shape
                else:
                    assert self.shape == self.mask.shape
        else:
            self.mask = None
        if update:
            self._update()

    def set_data(self, data, update=True):
        assert data.ndim == 2, 'Data must be two dimensional. It is %d-dimensional' % data.ndim
        self.data = data
        sh = self.shape
        self.shape = self.data.shape

        if update:
            if sh is not None and self.shape != sh:
                self._update(renew_image=True)
            else:
                self._update()

    def _update(self,renew_image=False):
        if str(self.channel) == 'a':
            imdata = np.abs(self.data)
        elif str(self.channel) == 'r':
            imdata = np.real(self.data)
        elif str(self.channel) == 'i':
            imdata = np.imag(self.data)
        elif str(self.channel) == 'p':
            if self.remove_phase_ramp:
                if self.mask is not None:
                    imdata = np.angle(rmphaseramp(self.data, weight=self.mask))
                else:
                    imdata = np.angle(rmphaseramp(self.data))
            else:
                imdata = np.angle(self.data)
        elif str(self.channel) == 'c':
            if self.remove_phase_ramp:
                if self.mask is not None:
                    imdata = rmphaseramp(self.data, weight=self.mask)
                else:
                    imdata = rmphaseramp(self.data)
            else:
                imdata = self.data
        else:
            imdata = np.abs(self.data)

        if self.mask is not None:
            cdata = imdata if str(self.channel) != 'c' else np.abs(self.data)
            self.mx = np.max(cdata[self.mask])
            if self.vmax is None:  # or self.mx<self.vmax:
                mx = self.mx
            else:
                mx = self.vmax
            self.mn = np.min(cdata[self.mask])
            if self.vmin is None:  # or self.mn>self.vmin:
                mn = self.mn
            else:
                mn = self.vmin
        else:
            mn, mx = self.vmin, self.vmax

        pilim = imsave(imdata, cmap=self.cmap, vmin=mn, vmax=mx)
        if not self.ax.images or renew_image:
            self.ax.imshow(pilim, **self.kwargs)
            plt.setp(self.ax.get_xticklabels(), fontsize=self.fontsize)
            plt.setp(self.ax.get_yticklabels(), fontsize=self.fontsize)
            # determine number of points.
            v, h = self.shape
            steps = [1, 2, 5, 10, 20, 50, 100, 200, 500]
            Nindex = steps[max([v/s <= 4 for s in steps].index(True)-1, 0)]
            self.ax.yaxis.set_major_locator(mpl.ticker.IndexLocator(Nindex, 0.5))
            Nindex = steps[max([h/s <= 4 for s in steps].index(True)-1, 0)]
            self.ax.xaxis.set_major_locator(mpl.ticker.IndexLocator(Nindex, 0.5))
        else:
            self.ax.images[0].set_data(pilim)

        self._update_colorbar(mn, mx)

    def _update_colorscale(self, resolution=256):
        if self.cax is None:
            return
        sh = (resolution, int(resolution/self.cax_aspect))
        psize = (1./sh[0], 1./sh[1])
        cax = self.cax
        cax.cla()
        ver, hor = np.indices(sh) * np.asarray(psize).reshape((len(sh),) + len(sh)*(1,))
        if str(self.channel) == 'c':
            comcax = ver * np.exp(2j*np.pi*hor)
            cax.imshow(imsave(comcax), extent=[0, 1, 0, 1], aspect=self.cax_aspect)
            cax.xaxis.set_visible(True)
            cax.set_xticks([0., 1.])
            plt.setp(self.cax.get_xticklabels(), fontsize=self.fontsize)
            plt.setp(self.cax.get_yticklabels(), fontsize=self.fontsize)
        else:
            cax.imshow(ver, cmap=self.cmap, extent=[0, 1, 0, 1], aspect=self.cax_aspect)
            plt.setp(self.cax.get_yticklabels(), fontsize=self.fontsize)
            cax.xaxis.set_visible(False)
        self.cax.invert_yaxis()
        self._update_colorbar()
        plt.draw()

    def _after_resize_event(self, evt):
        self._update_colorbar()

    def _update_colorbar(self, mn=None, mx=None):
        mn = mn if mn is not None else self.mn
        mn = 0 if mn is None else mn
        mx = mx if mx is not None else self.mx
        mx = 1 if mx is None else mx
        if self.cax is None:
            return
        self.cax.dec = np.floor(np.log10(np.abs(mx-mn))) if mx != mn else 0.
        a = self.ax.get_position().bounds
        b = self.cax.get_position().bounds

        self.cax.set_position((b[0], a[1], self.cax_width, a[3]))

        if self.channel == 'c':
            self.cax.xaxis.set_major_formatter(mpl.ticker.FixedFormatter(['0', '$\pi$', '2$\pi$']))
            self.cax.xaxis.set_major_locator(mpl.ticker.LinearLocator(3))
            self.cax.set_xlabel('phase [rad]', fontsize=self.fontsize+2)
            self.cax.xaxis.set_label_position("top")

        locs = np.linspace(0.02, 1., max((int(a[3]*20), 5)))
        self.cax.yaxis.set_major_locator(mpl.ticker.FixedLocator(locs))
        formatter = lambda x, y: pretty_length(((1-x)*(mx-mn)+mn), 3)
        self.cax.yaxis.set_major_formatter(mpl.ticker.FuncFormatter(formatter))
        self.cax.set_ylabel('modulus $\\times 10^{%d}$' % int(self.cax.dec), fontsize=self.fontsize+2)
        self.cax.yaxis.set_label_position("right")

    def add_colorbar(self, aspect=10, fraction=0.2, pad=0.02, resolution=256):
        if str(self.channel) == 'c':
            aspect /= 2.
        self.cax_aspect = aspect
        cax, kw = mpl.colorbar.make_axes_gridspec(self.ax, aspect=aspect, fraction=fraction, pad=pad)
        cax.yaxis.tick_right()
        cax.xaxis.tick_top()
        self.cax = cax
        self.cax_width = cax.get_position().width
        self._update_colorscale()


def length_units(number):
    """\
    Doc Todo
    """
    a = np.floor(np.log10(np.abs(number)))
    if a < -6.0:
        unit = 'nm'
        mag = 1e9
    elif a < -3.0:
        unit = 'um'
        mag = 1e6
    elif a < 0.0:
        unit = 'mm'
        mag = 1e3
    elif a < 3.0:
        unit = 'm'
        mag = 1e0
    else:
        unit = 'km'
        mag = 1e-3
    num = number*mag
    return unit, mag, num


def pretty_length(num, digits=3):
    strnum = ("%1." + "%(di)df" % {'di': digits}) % num
    h = strnum.split('.')[0]
    if len(h) >= digits:
        return h
    else:
        return strnum[:digits+1]<|MERGE_RESOLUTION|>--- conflicted
+++ resolved
@@ -169,18 +169,12 @@
     v = abs(cin)
     if vmax is None:
         vmax = v.max()
-<<<<<<< HEAD
     if vmin==vmax:
         v = np.ones_like(v) * v.mean()
     else:
         assert vmin < vmax
         v = (v.clip(vmin, vmax)-vmin)/(vmax-vmin)
     
-=======
-    assert vmin < vmax
-    v = (v.clip(vmin, vmax)-vmin)/(vmax-vmin)
-
->>>>>>> 099e071b
     return np.asarray((h, s, v))
 
 
