# -*- coding: utf-8 -*-
"""
Util sub-package

This file is part of the PTYPY package.

    :copyright: Copyright 2014 by the PTYPY team, see AUTHORS.
    :license: GPLv2, see LICENSE for details.
"""
from plot_utils import *
from math_utils import *
from utils_BE import *
from misc import *
from parameters import *
import propagation as prop
from embedded_shell import ipshell
<<<<<<< HEAD
import validator
import parallel
=======
from plot_client import PlotClient
>>>>>>> d7fa8b60

try:
    from wave import *
except ImportError as ie:
    print "Wave dependencies are not met: %s" % ie.message
    print "Continueing without import of wave ..."
    pass
    

try:
    del wave
except:
    pass<|MERGE_RESOLUTION|>--- conflicted
+++ resolved
@@ -14,12 +14,9 @@
 from parameters import *
 import propagation as prop
 from embedded_shell import ipshell
-<<<<<<< HEAD
+from plot_client import PlotClient
 import validator
 import parallel
-=======
-from plot_client import PlotClient
->>>>>>> d7fa8b60
 
 try:
     from wave import *
