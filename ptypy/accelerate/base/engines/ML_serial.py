# -*- coding: utf-8 -*-
"""
Maximum Likelihood reconstruction engine.

TODO.

  * Implement other regularizers

This file is part of the PTYPY package.

    :copyright: Copyright 2014 by the PTYPY team, see AUTHORS.
    :license: GPLv2, see LICENSE for details.
"""
import numpy as np
import time

from ptypy.engines.ML import ML, BaseModel
from .DM_serial import serialize_array_access
from ptypy import utils as u
from ptypy.utils.verbose import logger, log
from ptypy.utils import parallel
from ptypy.engines.utils import Cnorm2, Cdot
from ptypy.engines import register
from ptypy.accelerate.base.kernels import GradientDescentKernel, AuxiliaryWaveKernel, PoUpdateKernel, PositionCorrectionKernel
from ptypy.accelerate.base import address_manglers
from ptypy.accelerate.base import array_utils as au


__all__ = ['ML_serial']

@register()
class ML_serial(ML):

    def __init__(self, ptycho_parent, pars=None):
        """
        Maximum likelihood reconstruction engine.
        """
        super(ML_serial, self).__init__(ptycho_parent, pars)

        self.kernels = {}
        self.diff_info = {}
        self.cn2_ob_grad = 0.
        self.cn2_pr_grad = 0.

    def engine_initialize(self):
        """
        Prepare for ML reconstruction.
        """
        super(ML_serial, self).engine_initialize()
        self._setup_kernels()

    def _initialize_model(self):

        # Create noise model
        if self.p.ML_type.lower() == "gaussian":
            self.ML_model = GaussianModel(self)
        elif self.p.ML_type.lower() == "poisson":
            raise NotImplementedError('Poisson norm model not yet implemented')
        elif self.p.ML_type.lower() == "euclid":
            raise NotImplementedError('Euclid norm model not yet implemented')
        else:
            raise RuntimeError("Unsupported ML_type: '%s'" % self.p.ML_type)

    def _setup_kernels(self):
        """
        Setup kernels, one for each scan. Derive scans from ptycho class
        """
        # get the scans
        for label, scan in self.ptycho.model.scans.items():

            kern = u.Param()
            self.kernels[label] = kern

            # TODO: needs to be adapted for broad bandwidth
            geo = scan.geometries[0]

            # Get info to shape buffer arrays
            # TODO: make this part of the engine rather than scan
            fpc = self.ptycho.frames_per_block

            # When using MPI, the nr. of frames per block is smaller
            fpc = fpc // parallel.size

            # TODO : make this more foolproof
            try:
                nmodes = scan.p.coherence.num_probe_modes
            except:
                nmodes = 1

            # create buffer arrays
            ash = (fpc * nmodes,) + tuple(geo.shape)
            aux = np.zeros(ash, dtype=np.complex64)
            kern.aux = aux
            kern.a = np.zeros(ash, dtype=np.complex64)
            kern.b = np.zeros(ash, dtype=np.complex64)

            # create extra array for resampling (if needed)
            kern.resample = scan.resample > 1
            if kern.resample:
                ish = (ash[0],) + tuple(geo.shape//scan.resample)
                kern.aux_tmp1 = np.zeros(ash, dtype=np.float32)
                kern.aux_tmp2 = np.zeros(ish, dtype=np.float32)

            # setup kernels, one for each SCAN.
            kern.GDK = GradientDescentKernel(aux, nmodes)
            kern.GDK.allocate()

            kern.POK = PoUpdateKernel()
            kern.POK.allocate()

            kern.AWK = AuxiliaryWaveKernel()
            kern.AWK.allocate()

            kern.FW = geo.propagator.fw
            kern.BW = geo.propagator.bw
            kern.resolution = geo.resolution[0]

            if self.do_position_refinement:
                kern.PCK = PositionCorrectionKernel(aux, nmodes, self.p.position_refinement, geo.resolution)
                kern.PCK.allocate()

    def engine_prepare(self):

        ## Serialize new data ##

        for label, d in self.ptycho.new_data:
            prep = u.Param()
            prep.label = label
            self.diff_info[d.ID] = prep
            prep.err_phot = np.zeros((d.data.shape[0],), dtype=np.float32)
            # set floating intensity coefficients to 1.0
            # they get overridden if self.p.floating_intensities=True
            prep.float_intens_coeff = np.ones((d.data.shape[0],), dtype=np.float32)

        # Unfortunately this needs to be done for all pods, since
        # the shape of the probe / object was modified.
        # TODO: possible scaling issue
        for label, d in self.di.storages.items():
            prep = self.diff_info[d.ID]
            prep.view_IDs, prep.poe_IDs, prep.addr = serialize_array_access(d)
            prep.I = d.data
            if self.do_position_refinement:
                prep.original_addr = np.zeros_like(prep.addr)
                prep.original_addr[:] = prep.addr
                prep.ma = self.ma.S[d.ID].data

        self.ML_model.prepare()

    def _get_smooth_gradient(self, data, sigma):
        return self.smooth_gradient(data)

    def _replace_ob_grad(self):
        new_ob_grad = self.ob_grad_new
        # Smoothing preconditioner
        if self.smooth_gradient:
            self.smooth_gradient.sigma *= (1. - self.p.smooth_gradient_decay)
            for name, s in new_ob_grad.storages.items():
                s.data[:] = self._get_smooth_gradient(s.data, self.smooth_gradient.sigma)

        norm = Cnorm2(new_ob_grad)
        dot = np.real(Cdot(new_ob_grad, self.ob_grad))
        self.ob_grad << new_ob_grad
        return norm, dot

    def _replace_pr_grad(self):
        new_pr_grad = self.pr_grad_new
        # probe support
        if self.p.probe_update_start <= self.curiter:
            # Apply probe support if needed
            for name, s in new_pr_grad.storages.items():
                self.support_constraint(s)
        else:
            new_pr_grad.fill(0.)

        norm = Cnorm2(new_pr_grad)
        dot = np.real(Cdot(new_pr_grad, self.pr_grad))
        self.pr_grad << new_pr_grad
        return norm, dot

    def engine_iterate(self, num=1):
        """
        Compute `num` iterations.
        """
        ########################
        # Compute new gradient
        ########################
        tg = 0.
        tc = 0.
        ta = time.time()
        for it in range(num):
            t1 = time.time()
            error_dct = self.ML_model.new_grad()
            tg += time.time() - t1

            cn2_new_pr_grad, cdotr_pr_grad = self._replace_pr_grad()
            cn2_new_ob_grad, cdotr_ob_grad = self._replace_ob_grad()

            # probe/object rescaling
            if self.p.scale_precond:
                if cn2_new_pr_grad > 1e-5:
                    scale_p_o = (self.p.scale_probe_object * cn2_new_ob_grad
                                 / cn2_new_pr_grad)
                else:
                    scale_p_o = self.p.scale_probe_object
                if self.scale_p_o is None:
                    self.scale_p_o = scale_p_o
                else:
                    self.scale_p_o = self.scale_p_o ** self.scale_p_o_memory
                    self.scale_p_o *= scale_p_o ** (1 - self.scale_p_o_memory)
                logger.debug('Scale P/O: %6.3g' % scale_p_o)
            else:
                self.scale_p_o = self.p.scale_probe_object

            ############################
            # Compute next conjugate
            ############################
            if self.curiter == 0:
                bt = 0.
            else:
                bt_num = (self.scale_p_o * (cn2_new_pr_grad - cdotr_pr_grad) + (cn2_new_ob_grad - cdotr_ob_grad))

                bt_denom = self.scale_p_o * self.cn2_pr_grad + self.cn2_ob_grad

                bt = max(0, bt_num / bt_denom)
                #print(it, bt, bt_num, bt_denom)
            # verbose(3,'Polak-Ribiere coefficient: %f ' % bt)

            self.cn2_ob_grad = cn2_new_ob_grad
            self.cn2_pr_grad = cn2_new_pr_grad

            dt = self.ptycho.FType
            # 3. Next conjugate
            self.ob_h *= dt(bt / self.tmin)

            # Smoothing preconditioner
            if self.smooth_gradient:
                for name, s in self.ob_h.storages.items():
                    s.data[:] -= self._get_smooth_gradient(self.ob_grad.storages[name].data, self.smooth_gradient.sigma)
            else:
                self.ob_h -= self.ob_grad

            self.pr_h *= dt(bt / self.tmin)
            self.pr_grad *= dt(self.scale_p_o)
            self.pr_h -= self.pr_grad

            # In principle, the way things are now programmed this part
            # could be iterated over in a real Newton-Raphson style.
            t2 = time.time()
            B = self.ML_model.poly_line_coeffs(self.ob_h, self.pr_h)
            tc += time.time() - t2

            if np.isinf(B).any() or np.isnan(B).any():
                logger.warning(
                    'Warning! inf or nan found! Trying to continue...')
                B[np.isinf(B)] = 0.
                B[np.isnan(B)] = 0.

            self.tmin = dt(-.5 * B[1] / B[2])
            self.ob_h *= self.tmin
            self.pr_h *= self.tmin
            self.ob += self.ob_h
            self.pr += self.pr_h
            # Newton-Raphson loop would end here

            # Refine the scan positions
            self.position_update()

            # Allow for customized modifications at the end of each iteration
            self._post_iterate_update()

            # increase iteration counter
            self.curiter += 1

        logger.info('Time spent in gradient calculation: %.2f' % tg)
        logger.info('  ....  in coefficient calculation: %.2f' % tc)
        return error_dct  # np.array([[self.ML_model.LL[0]] * 3])

    def position_update(self):
        """ 
        Position refinement
        """
        if not self.do_position_refinement:
            return
        do_update_pos = (self.p.position_refinement.stop > self.curiter >= self.p.position_refinement.start)
        do_update_pos &= (self.curiter % self.p.position_refinement.interval) == 0

        # Update positions
        if do_update_pos:
            """
            Iterates through all positions and refines them by a given algorithm. 
            """
            log(4, "----------- START POS REF -------------")
            for dID in self.di.S.keys():

                prep = self.diff_info[dID]
                pID, oID, eID = prep.poe_IDs
                ob = self.ob.S[oID].data
                pr = self.pr.S[pID].data
                kern = self.kernels[prep.label]
                aux = kern.aux
                addr = prep.addr
                original_addr = prep.original_addr
                mangled_addr = addr.copy()
                ma = prep.ma
                mag = np.sqrt(prep.I)
                err_phot = prep.err_phot

                PCK = kern.PCK
                FW = kern.FW

                # Keep track of object boundaries
                max_oby = ob.shape[-2] - aux.shape[-2] - 1
                max_obx = ob.shape[-1] - aux.shape[-1] - 1

                # We need to re-calculate the current error 
                PCK.build_aux(aux, addr, ob, pr)
                aux[:] = FW(aux)
                PCK.log_likelihood(aux, addr, mag, ma, err_phot)
                error_state = np.zeros_like(err_phot)
                error_state[:] = err_phot
                PCK.mangler.setup_shifts(self.curiter, nframes=addr.shape[0])

                log(4, 'Position refinement trial: iteration %s' % (self.curiter))
                for i in range(PCK.mangler.nshifts):
                    PCK.mangler.get_address(i, addr, mangled_addr, max_oby, max_obx)
                    PCK.build_aux(aux, mangled_addr, ob, pr)
                    aux[:] = FW(aux)
                    PCK.log_likelihood(aux, mangled_addr, mag, ma, err_phot)
                    PCK.update_addr_and_error_state(addr, error_state, mangled_addr, err_phot)

                prep.err_phot = error_state
                prep.addr = addr

    def engine_finalize(self):
        """
        try deleting ever helper contianer
        """
        if self.do_position_refinement and self.p.position_refinement.record:
            for label, d in self.di.storages.items():
                prep = self.diff_info[d.ID]
                res = self.kernels[prep.label].resolution
                for i,view in enumerate(d.views):
                    for j,(pname, pod) in enumerate(view.pods.items()):
                        delta = (prep.addr[i][j][1][1:] - prep.original_addr[i][j][1][1:]) * res
                        pod.ob_view.coord += delta 
                        pod.ob_view.storage.update_views(pod.ob_view)
            self.ptycho.record_positions = True


class BaseModelSerial(BaseModel):
    """
    Base class for log-likelihood models.
    """

    def __del__(self):
        """
        Clean up routine
        """
        pass


class GaussianModel(BaseModelSerial):
    """
    Gaussian noise model.
    TODO: feed actual statistical weights instead of using the Poisson statistic heuristic.
    """

    def __init__(self, MLengine):
        """
        Core functions for ML computation using a Gaussian model.
        """
        super(GaussianModel, self).__init__(MLengine)

    def prepare(self):

        super(GaussianModel, self).prepare()

        for label, d in self.engine.ptycho.new_data:
            prep = self.engine.diff_info[d.ID]
            prep.weights = (self.Irenorm * self.engine.ma.S[d.ID].data
                            / (1. / self.Irenorm + d.data)).astype(d.data.dtype)
            prep.intensity = self.engine.di.S[d.ID].data
            kern = self.engine.kernels[prep.label]
            if kern.resample:
                prep.weights2 = np.zeros((prep.weights.shape[0],) + kern.aux_tmp1.shape[-2:], dtype=prep.weights.dtype)
                au.resample(prep.weights2, prep.weights)
                prep.intensity2 = np.zeros((prep.intensity.shape[0],) + kern.aux_tmp1.shape[-2:], dtype=prep.weights.dtype)
                au.resample(prep.intensity2, prep.intensity)

    def __del__(self):
        """
        Clean up routine
        """
        super(GaussianModel, self).__del__()

    def new_grad(self):
        """
        Compute a new gradient direction according to a Gaussian noise model.

        Note: The negative log-likelihood and local errors are also computed
        here.
        """
        ob_grad = self.engine.ob_grad_new
        pr_grad = self.engine.pr_grad_new
        ob_grad << 0.
        pr_grad << 0.

        # We need an array for MPI
        LL = np.array([0.])
        error_dct = {}

        for dID in self.di.S.keys():
            prep = self.engine.diff_info[dID]
            # find probe, object in exit ID in dependence of dID
            pID, oID, eID = prep.poe_IDs

            # references for kernels
            kern = self.engine.kernels[prep.label]
            GDK = kern.GDK
            AWK = kern.AWK
            POK = kern.POK

            aux = kern.aux

            FW = kern.FW
            BW = kern.BW

            # get addresses and auxilliary array
            addr = prep.addr
            w = prep.weights2
            I = prep.intensity2
            err_phot = prep.err_phot
            fic = prep.float_intens_coeff

            # local references
            ob = self.engine.ob.S[oID].data
            obg = ob_grad.S[oID].data
            pr = self.engine.pr.S[pID].data
            prg = pr_grad.S[pID].data
<<<<<<< HEAD

            # resampling
            if kern.resample:
                aux_tmp1 = kern.aux_tmp1
                aux_tmp2 = kern.aux_tmp2
=======
            I = prep.I
>>>>>>> 6e13c363

            # make propagated exit (to buffer)
            AWK.build_aux_no_ex(aux, addr, ob, pr, add=False)

            # forward prop
            aux[:] = FW(aux)

            if kern.resample:
                aux_tmp1 = np.abs(aux)**2
                au.resample(aux_tmp2, aux_tmp1)
                au.resample(aux_tmp1, aux_tmp2)
                GDK.make_model(aux_tmp1, addr, aux_is_intensity=True)
            else:
                GDK.make_model(aux, addr)

            if self.p.floating_intensities:
                GDK.floating_intensity(addr, w, I, fic)
            GDK.main(aux, addr, w, I)
            GDK.error_reduce(addr, err_phot)

            aux[:] = BW(aux)

            POK.ob_update_ML(addr, obg, pr, aux)
            POK.pr_update_ML(addr, prg, ob, aux)

        for dID, prep in self.engine.diff_info.items():
            err_phot = prep.err_phot
            LL += err_phot.sum()
            err_phot /= np.prod(prep.weights.shape[-2:])
            err_fourier = np.zeros_like(err_phot)
            err_exit = np.zeros_like(err_phot)
            errs = np.ascontiguousarray(np.vstack([err_fourier, err_phot, err_exit]).T)
            error_dct.update(zip(prep.view_IDs, errs))

        # MPI reduction of gradients
        ob_grad.allreduce()
        pr_grad.allreduce()
        parallel.allreduce(LL)

        # Object regularizer
        if self.regularizer:
            for name, s in self.engine.ob.storages.items():
                ob_grad.storages[name].data += self.regularizer.grad(s.data)
                LL += self.regularizer.LL

        self.LL = LL / self.tot_measpts
        return error_dct

    def poly_line_coeffs(self, c_ob_h, c_pr_h):
        """
        Compute the coefficients of the polynomial for line minimization
        in direction h
        """

        B = np.zeros((3,), dtype=np.longdouble)
        Brenorm = 1. / self.LL[0] ** 2

        # Outer loop: through diffraction patterns
        for dID in self.di.S.keys():
            prep = self.engine.diff_info[dID]

            # find probe, object in exit ID in dependence of dID
            pID, oID, eID = prep.poe_IDs

            # references for kernels
            kern = self.engine.kernels[prep.label]
            GDK = kern.GDK
            AWK = kern.AWK

            f = kern.aux
            a = kern.a
            b = kern.b

            FW = kern.FW

            # get addresses and auxilliary array
            addr = prep.addr
            w = prep.weights
            I = prep.intensity
            fic = prep.float_intens_coeff

            # local references
            ob = self.ob.S[oID].data
            ob_h = c_ob_h.S[oID].data
            pr = self.pr.S[pID].data
            pr_h = c_pr_h.S[pID].data

            # resampling
            if kern.resample:
                w = prep.weights2
                I = prep.intensity2

            # make propagated exit (to buffer)
            AWK.build_aux_no_ex(f, addr, ob, pr, add=False)
            AWK.build_aux_no_ex(a, addr, ob_h, pr, add=False)
            AWK.build_aux_no_ex(a, addr, ob, pr_h, add=True)
            AWK.build_aux_no_ex(b, addr, ob_h, pr_h, add=False)

            # forward prop
            f[:] = FW(f)
            a[:] = FW(a)
            b[:] = FW(b)

            GDK.make_a012(f, a, b, addr, I, fic)
            GDK.fill_b(addr, Brenorm, w, B)

        parallel.allreduce(B)

        # Object regularizer
        if self.regularizer:
            for name, s in self.ob.storages.items():
                B += Brenorm * self.regularizer.poly_line_coeffs(
                    c_ob_h.storages[name].data, s.data)

        self.B = B

        return B<|MERGE_RESOLUTION|>--- conflicted
+++ resolved
@@ -437,15 +437,13 @@
             obg = ob_grad.S[oID].data
             pr = self.engine.pr.S[pID].data
             prg = pr_grad.S[pID].data
-<<<<<<< HEAD
 
             # resampling
             if kern.resample:
                 aux_tmp1 = kern.aux_tmp1
                 aux_tmp2 = kern.aux_tmp2
-=======
+
             I = prep.I
->>>>>>> 6e13c363
 
             # make propagated exit (to buffer)
             AWK.build_aux_no_ex(aux, addr, ob, pr, add=False)
