'''
object_probe_interaction

Contains things pertinent to the probe and object interaction.
Should have all the engine updates
'''

import numpy as np
from array_utils import norm2, complex_gaussian_filter, abs2, mass_center, interpolated_shift, clip_complex_magnitudes_to_range
from copy import deepcopy
from . import COMPLEX_TYPE


def difference_map_realspace_constraint(probe_and_object, exit_wave, alpha):
    '''
    in theory this can just be called in ptypy instead of get_exit_wave
    '''
    return (1.0 + alpha) * probe_and_object - alpha*exit_wave


def scan_and_multiply(probe, obj, exit_shape, addresses):
    sh = exit_shape
    po = np.zeros((sh[0], sh[1], sh[2]), dtype=COMPLEX_TYPE)
    for pa, oa, ea, _da, _ma in addresses:
        po[ea[0]] = np.multiply(probe[pa[0], pa[1]:(pa[1] + sh[1]), pa[2]:(pa[2] + sh[2])],
                             obj[oa[0], oa[1]:(oa[1] + sh[1]), oa[2]:(oa[2] + sh[2])])
    return po


def difference_map_update_object(ob, object_weights, probe, exit_wave, addr_info, cfact_object, ob_smooth_std=None, clip_object=None):
    pa, oa, ea, _da, _ma = zip(*addr_info)

    if ob_smooth_std is not None:
        smooth_mfs = [0, ob_smooth_std, ob_smooth_std]
        ob = cfact_object * complex_gaussian_filter(ob, smooth_mfs)
    else:
        ob *= cfact_object

    extract_array_from_exit_wave(exit_wave, ea, probe, pa, ob, oa, cfact_object, object_weights)

    if clip_object is not None:
        clip_min, clip_max = clip_object
        clip_complex_magnitudes_to_range(ob, clip_min, clip_max)


def difference_map_update_probe(ob, probe_weights, probe, exit_wave, addr_info, cfact_probe, probe_support=None):
    pa, oa, ea, _da, _ma = zip(*addr_info)
<<<<<<< HEAD
    old_probe = probe[:]
=======
    old_probe = deepcopy(probe)
>>>>>>> 02162469
    probe *= cfact_probe
    extract_array_from_exit_wave(exit_wave, ea, ob, oa, probe, pa, cfact_probe, probe_weights)
    if probe_support is not None:
        probe *= probe_support
    
    change = norm2(probe - old_probe) /norm2(probe)
    
    return np.sqrt(change / probe.shape[0])


def extract_array_from_exit_wave(exit_wave, exit_addr, array_to_be_extracted, extract_addr, array_to_be_updated, update_addr, cfact, weights):
    sh = exit_wave.shape
    for pa, oa, ea in zip(update_addr, extract_addr, exit_addr):
        extracted_array = array_to_be_extracted[oa[0], oa[1]:(oa[1] + sh[1]), oa[2]:(oa[2] + sh[2])]
        extracted_array_conj = extracted_array.conj()
        array_to_be_updated[pa[0], pa[1]:(pa[1] + sh[1]), pa[2]:(pa[2] + sh[2])] += extracted_array_conj * \
                                                                                    exit_wave[ea[0]] * \
                                                                                    weights[pa[0]]
        cfact[pa[0], pa[1]:(pa[1] + sh[1]), pa[2]:(pa[2] + sh[2])] += extracted_array * \
                                                                      extracted_array_conj * \
                                                                      weights[pa[0]]
    array_to_be_updated /= cfact


def center_probe(probe, center_tolerance):
    c1 = np.array(mass_center(abs2(probe).sum(axis=0)))
    c2 = np.array(probe.shape[-2:]) // 2
    if np.sqrt(norm2(c1 - c2)) < center_tolerance:
        return
    offset = c2-c1
    for idx in range(probe.shape[0]):
        probe[idx] = interpolated_shift(probe[idx], offset)

<|MERGE_RESOLUTION|>--- conflicted
+++ resolved
@@ -45,11 +45,7 @@
 
 def difference_map_update_probe(ob, probe_weights, probe, exit_wave, addr_info, cfact_probe, probe_support=None):
     pa, oa, ea, _da, _ma = zip(*addr_info)
-<<<<<<< HEAD
-    old_probe = probe[:]
-=======
     old_probe = deepcopy(probe)
->>>>>>> 02162469
     probe *= cfact_probe
     extract_array_from_exit_wave(exit_wave, ea, ob, oa, probe, pa, cfact_probe, probe_weights)
     if probe_support is not None:
